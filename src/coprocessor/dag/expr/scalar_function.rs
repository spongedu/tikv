--- conflicted
+++ resolved
@@ -848,12 +848,9 @@
         JsonTypeSig => json_type,
         JsonUnquoteSig => json_unquote,
 
-<<<<<<< HEAD
         Left => left,
-=======
         Upper => upper,
         Lower => lower,
->>>>>>> 1b0d761c
         DateFormatSig => date_format,
         Bin => bin,
     }
