--- conflicted
+++ resolved
@@ -872,13 +872,9 @@
         ReverseBinary => reverse_binary,
         UnHex => un_hex,
         Inet6Aton => inet6_aton,
-<<<<<<< HEAD
+        Inet6Ntoa => inet6_ntoa,
+        MD5 => md5,
         Elt => elt,
-=======
-        Inet6Ntoa => inet6_ntoa,
-
->>>>>>> 760ccae7
-        MD5 => md5,
     }
     TIME_CALLS {
         CastIntAsTime => cast_int_as_time,
