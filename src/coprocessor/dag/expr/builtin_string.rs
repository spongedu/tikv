// Copyright 2018 PingCAP, Inc.
//
// Licensed under the Apache License, Version 2.0 (the "License");
// you may not use this file except in compliance with the License.
// You may obtain a copy of the License at
//
//     http://www.apache.org/licenses/LICENSE-2.0
//
// Unless required by applicable law or agreed to in writing, software
// distributed under the License is distributed on an "AS IS" BASIS,
// See the License for the specific language governing permissions and
// limitations under the License.

use hex::FromHex;
<<<<<<< HEAD
use std::borrow::Cow;
use std::{i64, str};
=======
use std::i64;
>>>>>>> 0faa8079

use super::{EvalContext, Result, ScalarFunc};
use coprocessor::codec::mysql::types;
use coprocessor::codec::Datum;

const SPACE: u8 = 0o40u8;

impl ScalarFunc {
    pub fn length(&self, ctx: &mut EvalContext, row: &[Datum]) -> Result<Option<i64>> {
        let input = try_opt!(self.children[0].eval_string(ctx, row));
        Ok(Some(input.len() as i64))
    }

    pub fn bit_length(&self, ctx: &mut EvalContext, row: &[Datum]) -> Result<Option<i64>> {
        let input = try_opt!(self.children[0].eval_string(ctx, row));
        Ok(Some(input.len() as i64 * 8))
    }

    pub fn ascii(&self, ctx: &mut EvalContext, row: &[Datum]) -> Result<Option<i64>> {
        let input = try_opt!(self.children[0].eval_string(ctx, row));
        if input.len() == 0 {
            Ok(Some(0))
        } else {
            Ok(Some(i64::from(input[0])))
        }
    }

    #[inline]
    pub fn bin<'a, 'b: 'a>(
        &'b self,
        ctx: &mut EvalContext,
        row: &'a [Datum],
    ) -> Result<Option<Cow<'a, [u8]>>> {
        let i = try_opt!(self.children[0].eval_int(ctx, row));
        Ok(Some(Cow::Owned(format!("{:b}", i).into_bytes())))
    }

    #[inline]
    pub fn ltrim<'a, 'b: 'a>(
        &'b self,
        ctx: &mut EvalContext,
        row: &'a [Datum],
    ) -> Result<Option<Cow<'a, [u8]>>> {
        let val = try_opt!(self.children[0].eval_string(ctx, row));
        let pos = val.iter().position(|&x| x != SPACE);
        if let Some(i) = pos {
            match val {
                Cow::Borrowed(val) => Ok(Some(Cow::Borrowed(&val[i..]))),
                Cow::Owned(val) => Ok(Some(Cow::Owned(val[i..].to_owned()))),
            }
        } else {
            Ok(Some(Cow::Owned(b"".to_vec())))
        }
    }

    #[inline]
    pub fn rtrim<'a, 'b: 'a>(
        &'b self,
        ctx: &mut EvalContext,
        row: &'a [Datum],
    ) -> Result<Option<Cow<'a, [u8]>>> {
        let val = try_opt!(self.children[0].eval_string(ctx, row));
        let pos = val.iter().rev().position(|&x| x != SPACE);
        if let Some(i) = pos {
            match val {
                Cow::Borrowed(val) => Ok(Some(Cow::Borrowed(&val[..val.len() - i]))),
                Cow::Owned(val) => Ok(Some(Cow::Owned(val[..val.len() - i].to_owned()))),
            }
        } else {
            Ok(Some(Cow::Owned(b"".to_vec())))
        }
    }

    pub fn left<'a, 'b: 'a>(
        &'b self,
        ctx: &mut EvalContext,
        row: &'a [Datum],
    ) -> Result<Option<Cow<'a, [u8]>>> {
        let s = try_opt!(self.children[0].eval_string_and_decode(ctx, row));
        let i = try_opt!(self.children[1].eval_int(ctx, row));
        if i <= 0 {
            return Ok(Some(Cow::Owned(b"".to_vec())));
        }
        if s.chars().count() > i as usize {
            let t = s.chars().into_iter();
            return Ok(Some(Cow::Owned(
                t.take(i as usize).collect::<String>().into_bytes(),
            )));
        }
        Ok(Some(Cow::Owned(s.to_string().into_bytes())))
    }

    #[inline]
    pub fn reverse<'a, 'b: 'a>(
        &'b self,
        ctx: &mut EvalContext,
        row: &'a [Datum],
    ) -> Result<Option<Cow<'a, [u8]>>> {
        let s = try_opt!(self.children[0].eval_string_and_decode(ctx, row));
        Ok(Some(Cow::Owned(
            s.chars().rev().collect::<String>().into_bytes(),
        )))
    }

    #[inline]
    pub fn reverse_binary<'a, 'b: 'a>(
        &'b self,
        ctx: &mut EvalContext,
        row: &'a [Datum],
    ) -> Result<Option<Cow<'a, [u8]>>> {
        let mut s = try_opt!(self.children[0].eval_string(ctx, row));
        s.to_mut().reverse();
        Ok(Some(s))
    }

    #[inline]
    pub fn upper<'a, 'b: 'a>(
        &'b self,
        ctx: &mut EvalContext,
        row: &'a [Datum],
    ) -> Result<Option<Cow<'a, [u8]>>> {
        if types::is_binary_str(self.children[0].get_tp()) {
            let s = try_opt!(self.children[0].eval_string(ctx, row));
            return Ok(Some(s));
        }
        let s = try_opt!(self.children[0].eval_string_and_decode(ctx, row));
        Ok(Some(Cow::Owned(s.to_uppercase().into_bytes())))
    }

    #[inline]
    pub fn lower<'a, 'b: 'a>(
        &'b self,
        ctx: &mut EvalContext,
        row: &'a [Datum],
    ) -> Result<Option<Cow<'a, [u8]>>> {
        if types::is_binary_str(self.children[0].get_tp()) {
            let s = try_opt!(self.children[0].eval_string(ctx, row));
            return Ok(Some(s));
        }
        let s = try_opt!(self.children[0].eval_string_and_decode(ctx, row));
        Ok(Some(Cow::Owned(s.to_lowercase().into_bytes())))
    }

    #[inline]
    pub fn un_hex<'a, 'b: 'a>(
        &'b self,
        ctx: &mut EvalContext,
        row: &'a [Datum],
    ) -> Result<Option<Cow<'a, [u8]>>> {
        let s = try_opt!(self.children[0].eval_string(ctx, row));
        let hex_string = if s.len() % 2 == 1 {
            // Add a '0' to the front, if the length is not the multiple of 2
            let mut vec = vec![b'0'];
            vec.extend_from_slice(&s);
            vec
        } else {
            s.to_vec()
        };
        let result = Vec::from_hex(hex_string);
        result.map(|t| Some(Cow::Owned(t))).or(Ok(None))
    }
}

#[cfg(test)]
mod test {
    use coprocessor::codec::mysql::charset::{CHARSET_BIN, COLLATION_BIN_ID};
    use coprocessor::codec::mysql::types::{BINARY_FLAG, VAR_STRING};
    use coprocessor::codec::Datum;
    use coprocessor::dag::expr::test::{datum_expr, scalar_func_expr, string_datum_expr_with_tp};
    use coprocessor::dag::expr::{EvalContext, Expression};
    use tipb::expression::ScalarFuncSig;

    #[test]
    fn test_length() {
        let cases = vec![
            ("", 0i64),
            ("你好", 6i64),
            ("TiKV", 4i64),
            ("あなたのことが好きです", 33i64),
            ("분산 데이터베이스", 25i64),
            ("россия в мире  кубок", 38i64),
            ("قاعدة البيانات", 27i64),
        ];

        let mut ctx = EvalContext::default();
        for (input_str, exp) in cases {
            let input = datum_expr(Datum::Bytes(input_str.as_bytes().to_vec()));
            let op = scalar_func_expr(ScalarFuncSig::Length, &[input]);
            let op = Expression::build(&mut ctx, op).unwrap();
            let got = op.eval(&mut ctx, &[]).unwrap();
            let exp = Datum::from(exp);
            assert_eq!(got, exp, "length('{:?}')", input_str);
        }

        // test NULL case
        let input = datum_expr(Datum::Null);
        let op = scalar_func_expr(ScalarFuncSig::Length, &[input]);
        let op = Expression::build(&mut ctx, op).unwrap();
        let got = op.eval(&mut ctx, &[]).unwrap();
        let exp = Datum::Null;
        assert_eq!(got, exp, "length(NULL)");
    }

    #[test]
    fn test_bit_length() {
        let cases = vec![
            ("", 0i64),
            ("你好", 48i64),
            ("TiKV", 32i64),
            ("あなたのことが好きです", 264i64),
            ("분산 데이터베이스", 200i64),
            ("россия в мире  кубок", 304i64),
            ("قاعدة البيانات", 216i64),
        ];

        let mut ctx = EvalContext::default();
        for (input_str, exp) in cases {
            let input = datum_expr(Datum::Bytes(input_str.as_bytes().to_vec()));
            let op = scalar_func_expr(ScalarFuncSig::BitLength, &[input]);
            let op = Expression::build(&mut ctx, op).unwrap();
            let got = op.eval(&mut ctx, &[]).unwrap();
            let exp = Datum::from(exp);
            assert_eq!(got, exp, "bit_length('{:?}')", input_str);
        }

        // test NULL case
        let input = datum_expr(Datum::Null);
        let op = scalar_func_expr(ScalarFuncSig::BitLength, &[input]);
        let op = Expression::build(&mut ctx, op).unwrap();
        let got = op.eval(&mut ctx, &[]).unwrap();
        let exp = Datum::Null;
        assert_eq!(got, exp, "bit_length(NULL)");
    }

    #[test]
    fn test_bin() {
        let cases = vec![
            (Datum::I64(10), Datum::Bytes(b"1010".to_vec())),
            (Datum::I64(0), Datum::Bytes(b"0".to_vec())),
            (Datum::I64(1), Datum::Bytes(b"1".to_vec())),
            (Datum::I64(365), Datum::Bytes(b"101101101".to_vec())),
            (Datum::I64(1024), Datum::Bytes(b"10000000000".to_vec())),
            (Datum::Null, Datum::Null),
            (
                Datum::I64(i64::max_value()),
                Datum::Bytes(
                    b"111111111111111111111111111111111111111111111111111111111111111".to_vec(),
                ),
            ),
            (
                Datum::I64(i64::min_value()),
                Datum::Bytes(
                    b"1000000000000000000000000000000000000000000000000000000000000000".to_vec(),
                ),
            ),
            (
                Datum::I64(-1),
                Datum::Bytes(
                    b"1111111111111111111111111111111111111111111111111111111111111111".to_vec(),
                ),
            ),
            (
                Datum::I64(-365),
                Datum::Bytes(
                    b"1111111111111111111111111111111111111111111111111111111010010011".to_vec(),
                ),
            ),
        ];

        let mut ctx = EvalContext::default();
        for (input, exp) in cases {
            let input = datum_expr(input);
            let op = scalar_func_expr(ScalarFuncSig::Bin, &[input]);
            let op = Expression::build(&mut ctx, op).unwrap();
            let got = op.eval(&mut ctx, &[]).unwrap();
            assert_eq!(got, exp);
        }
    }

    #[test]
<<<<<<< HEAD
    fn test_ltrim() {
        let cases = vec![
            ("   bar   ", "bar   "),
            ("   b   ar   ", "b   ar   "),
            ("bar", "bar"),
            ("    ", ""),
            ("\t  bar", "\t  bar"),
            ("\r  bar", "\r  bar"),
            ("\n  bar", "\n  bar"),
            ("  \tbar", "\tbar"),
            ("", ""),
            ("  你好", "你好"),
            ("  你  好", "你  好"),
            (
                "  분산 데이터베이스    ",
                "분산 데이터베이스    ",
            ),
            (
                "   あなたのことが好きです   ",
                "あなたのことが好きです   ",
            ),
        ];

        let mut ctx = EvalContext::default();
        for (input_str, exp) in cases {
            let input = datum_expr(Datum::Bytes(input_str.as_bytes().to_vec()));
            let op = scalar_func_expr(ScalarFuncSig::LTrim, &[input]);
            let op = Expression::build(&mut ctx, op).unwrap();
            let got = op.eval(&mut ctx, &[]).unwrap();
            let exp = Datum::Bytes(exp.as_bytes().to_vec());
            assert_eq!(got, exp, "ltrim('{:?}')", input_str);
        }

        // test NULL case
        let input = datum_expr(Datum::Null);
        let op = scalar_func_expr(ScalarFuncSig::LTrim, &[input]);
        let op = Expression::build(&mut ctx, op).unwrap();
        let got = op.eval(&mut ctx, &[]).unwrap();
        let exp = Datum::Null;
        assert_eq!(got, exp, "ltrim(NULL)");
    }

    #[test]
    fn test_rtrim() {
        let cases = vec![
            ("   bar   ", "   bar"),
            ("bar", "bar"),
            ("ba  r", "ba  r"),
            ("    ", ""),
            ("  bar\t  ", "  bar\t"),
            (" bar   \t", " bar   \t"),
            ("bar   \r", "bar   \r"),
            ("bar   \n", "bar   \n"),
            ("", ""),
            ("  你好  ", "  你好"),
            ("  你  好  ", "  你  好"),
            (
                "  분산 데이터베이스    ",
                "  분산 데이터베이스",
            ),
            (
                "   あなたのことが好きです   ",
                "   あなたのことが好きです",
            ),
        ];

        let mut ctx = EvalContext::default();
        for (input_str, exp) in cases {
            let input = datum_expr(Datum::Bytes(input_str.as_bytes().to_vec()));
            let op = scalar_func_expr(ScalarFuncSig::RTrim, &[input]);
            let op = Expression::build(&mut ctx, op).unwrap();
            let got = op.eval(&mut ctx, &[]).unwrap();
            let exp = Datum::Bytes(exp.as_bytes().to_vec());
            assert_eq!(got, exp, "rtrim('{:?}')", input_str);
        }

        // test NULL case
        let input = datum_expr(Datum::Null);
        let op = scalar_func_expr(ScalarFuncSig::RTrim, &[input]);
        let op = Expression::build(&mut ctx, op).unwrap();
        let got = op.eval(&mut ctx, &[]).unwrap();
        let exp = Datum::Null;
        assert_eq!(got, exp, "rtrim(NULL)");
=======
    fn test_reverse() {
        let cases = vec![
            (
                Datum::Bytes(b"hello".to_vec()),
                Datum::Bytes(b"olleh".to_vec()),
            ),
            (Datum::Bytes(b"".to_vec()), Datum::Bytes(b"".to_vec())),
            (
                Datum::Bytes("数据库".as_bytes().to_vec()),
                Datum::Bytes("库据数".as_bytes().to_vec()),
            ),
            (
                Datum::Bytes("忠犬ハチ公".as_bytes().to_vec()),
                Datum::Bytes("公チハ犬忠".as_bytes().to_vec()),
            ),
            (
                Datum::Bytes("あなたのことが好きです".as_bytes().to_vec()),
                Datum::Bytes("すでき好がとこのたなあ".as_bytes().to_vec()),
            ),
            (
                Datum::Bytes("Bayern München".as_bytes().to_vec()),
                Datum::Bytes("nehcnüM nreyaB".as_bytes().to_vec()),
            ),
            (
                Datum::Bytes("Η Αθηνά  ".as_bytes().to_vec()),
                Datum::Bytes("  άνηθΑ Η".as_bytes().to_vec()),
            ),
            (Datum::Null, Datum::Null),
        ];
        let mut ctx = EvalContext::default();
        for (arg, exp) in cases {
            let op = scalar_func_expr(ScalarFuncSig::Reverse, &[datum_expr(arg)]);
            let op = Expression::build(&mut ctx, op).unwrap();
            let got = op.eval(&mut ctx, &[]).unwrap();
            assert_eq!(got, exp);
        }
    }

    #[test]
    fn test_reverse_binary() {
        let cases = vec![
            (
                Datum::Bytes(b"hello".to_vec()),
                Datum::Bytes(b"olleh".to_vec()),
            ),
            (Datum::Bytes(b"".to_vec()), Datum::Bytes(b"".to_vec())),
            (
                Datum::Bytes("中国".as_bytes().to_vec()),
                Datum::Bytes(vec![0o275u8, 0o233u8, 0o345u8, 0o255u8, 0o270u8, 0o344u8]),
            ),
            (Datum::Null, Datum::Null),
        ];
        let mut ctx = EvalContext::default();
        for (arg, exp) in cases {
            let input = string_datum_expr_with_tp(
                arg,
                VAR_STRING,
                BINARY_FLAG,
                -1,
                CHARSET_BIN.to_owned(),
                COLLATION_BIN_ID,
            );
            let op = scalar_func_expr(ScalarFuncSig::ReverseBinary, &[input]);
            let op = Expression::build(&mut ctx, op).unwrap();
            let got = op.eval(&mut ctx, &[]).unwrap();
            assert_eq!(got, exp);
        }
>>>>>>> 0faa8079
    }

    #[test]
    fn test_left() {
        let cases = vec![
            (
                Datum::Bytes(b"hello".to_vec()),
                Datum::I64(0),
                Datum::Bytes(b"".to_vec()),
            ),
            (
                Datum::Bytes(b"hello".to_vec()),
                Datum::I64(1),
                Datum::Bytes(b"h".to_vec()),
            ),
            (
                Datum::Bytes("数据库".as_bytes().to_vec()),
                Datum::I64(2),
                Datum::Bytes("数据".as_bytes().to_vec()),
            ),
            (
                Datum::Bytes("忠犬ハチ公".as_bytes().to_vec()),
                Datum::I64(3),
                Datum::Bytes("忠犬ハ".as_bytes().to_vec()),
            ),
            (
                Datum::Bytes("数据库".as_bytes().to_vec()),
                Datum::I64(100),
                Datum::Bytes("数据库".as_bytes().to_vec()),
            ),
            (
                Datum::Bytes("数据库".as_bytes().to_vec()),
                Datum::I64(-1),
                Datum::Bytes(b"".to_vec()),
            ),
            (Datum::Null, Datum::I64(-1), Datum::Null),
            (Datum::Bytes(b"hello".to_vec()), Datum::Null, Datum::Null),
        ];

        let mut ctx = EvalContext::default();
        for (arg1, arg2, exp) in cases {
            let arg1 = datum_expr(arg1);
            let arg2 = datum_expr(arg2);
            let op = scalar_func_expr(ScalarFuncSig::Left, &[arg1, arg2]);
            let op = Expression::build(&mut ctx, op).unwrap();
            let got = op.eval(&mut ctx, &[]).unwrap();
            assert_eq!(got, exp);
        }
    }

    #[test]
    fn test_ascii() {
        let cases = vec![
            (Datum::Bytes(b"1010".to_vec()), Datum::I64(49)),
            (Datum::Bytes(b"-1".to_vec()), Datum::I64(45)),
            (Datum::Bytes(b"".to_vec()), Datum::I64(0)),
            (Datum::Bytes(b"999".to_vec()), Datum::I64(57)),
            (Datum::Bytes(b"hello".to_vec()), Datum::I64(104)),
            (Datum::Bytes("Grüße".as_bytes().to_vec()), Datum::I64(71)),
            (Datum::Bytes("München".as_bytes().to_vec()), Datum::I64(77)),
            (Datum::Null, Datum::Null),
            (
                Datum::Bytes("数据库".as_bytes().to_vec()),
                Datum::I64(230),
            ),
            (
                Datum::Bytes("忠犬ハチ公".as_bytes().to_vec()),
                Datum::I64(229),
            ),
            (
                Datum::Bytes("Αθήνα".as_bytes().to_vec()),
                Datum::I64(206),
            ),
        ];

        let mut ctx = EvalContext::default();
        for (input, exp) in cases {
            let input = datum_expr(input);
            let op = scalar_func_expr(ScalarFuncSig::ASCII, &[input]);
            let op = Expression::build(&mut ctx, op).unwrap();
            let got = op.eval(&mut ctx, &[]).unwrap();
            assert_eq!(got, exp);
        }
    }

    #[test]
    fn test_upper() {
        // Test non-bianry string case
        let cases = vec![
            (
                Datum::Bytes(b"hello".to_vec()),
                Datum::Bytes(b"HELLO".to_vec()),
            ),
            (Datum::Bytes(b"123".to_vec()), Datum::Bytes(b"123".to_vec())),
            (
                Datum::Bytes("café".as_bytes().to_vec()),
                Datum::Bytes("CAFÉ".as_bytes().to_vec()),
            ),
            (
                Datum::Bytes("数据库".as_bytes().to_vec()),
                Datum::Bytes("数据库".as_bytes().to_vec()),
            ),
            (
                Datum::Bytes(
                    "ночь на окраине москвы"
                        .as_bytes()
                        .to_vec(),
                ),
                Datum::Bytes(
                    "НОЧЬ НА ОКРАИНЕ МОСКВЫ"
                        .as_bytes()
                        .to_vec(),
                ),
            ),
            (
                Datum::Bytes("قاعدة البيانات".as_bytes().to_vec()),
                Datum::Bytes("قاعدة البيانات".as_bytes().to_vec()),
            ),
            (Datum::Null, Datum::Null),
        ];

        let mut ctx = EvalContext::default();
        for (input, exp) in cases {
            let input = datum_expr(input);
            let op = scalar_func_expr(ScalarFuncSig::Upper, &[input]);
            let op = Expression::build(&mut ctx, op).unwrap();
            let got = op.eval(&mut ctx, &[]).unwrap();
            assert_eq!(got, exp);
        }

        // Test binary string case
        let cases = vec![
            (
                Datum::Bytes(b"hello".to_vec()),
                Datum::Bytes(b"hello".to_vec()),
            ),
            (Datum::Bytes(b"123".to_vec()), Datum::Bytes(b"123".to_vec())),
            (
                Datum::Bytes("café".as_bytes().to_vec()),
                Datum::Bytes("café".as_bytes().to_vec()),
            ),
            (
                Datum::Bytes("数据库".as_bytes().to_vec()),
                Datum::Bytes("数据库".as_bytes().to_vec()),
            ),
            (
                Datum::Bytes(
                    "ночь на окраине москвы"
                        .as_bytes()
                        .to_vec(),
                ),
                Datum::Bytes(
                    "ночь на окраине москвы"
                        .as_bytes()
                        .to_vec(),
                ),
            ),
            (
                Datum::Bytes("قاعدة البيانات".as_bytes().to_vec()),
                Datum::Bytes("قاعدة البيانات".as_bytes().to_vec()),
            ),
            (Datum::Null, Datum::Null),
        ];

        let mut ctx = EvalContext::default();
        for (input, exp) in cases {
            let input = string_datum_expr_with_tp(
                input,
                VAR_STRING,
                BINARY_FLAG,
                -1,
                CHARSET_BIN.to_owned(),
                COLLATION_BIN_ID,
            );
            let op = scalar_func_expr(ScalarFuncSig::Upper, &[input]);
            let op = Expression::build(&mut ctx, op).unwrap();
            let got = op.eval(&mut ctx, &[]).unwrap();
            assert_eq!(got, exp);
        }
    }

    #[test]
    fn test_lower() {
        // Test non-bianry string case
        let cases = vec![
            (
                Datum::Bytes(b"HELLO".to_vec()),
                Datum::Bytes(b"hello".to_vec()),
            ),
            (Datum::Bytes(b"123".to_vec()), Datum::Bytes(b"123".to_vec())),
            (
                Datum::Bytes("CAFÉ".as_bytes().to_vec()),
                Datum::Bytes("café".as_bytes().to_vec()),
            ),
            (
                Datum::Bytes("数据库".as_bytes().to_vec()),
                Datum::Bytes("数据库".as_bytes().to_vec()),
            ),
            (
                Datum::Bytes(
                    "НОЧЬ НА ОКРАИНЕ МОСКВЫ"
                        .as_bytes()
                        .to_vec(),
                ),
                Datum::Bytes(
                    "ночь на окраине москвы"
                        .as_bytes()
                        .to_vec(),
                ),
            ),
            (
                Datum::Bytes("قاعدة البيانات".as_bytes().to_vec()),
                Datum::Bytes("قاعدة البيانات".as_bytes().to_vec()),
            ),
            (Datum::Null, Datum::Null),
        ];

        let mut ctx = EvalContext::default();
        for (input, exp) in cases {
            let input = datum_expr(input);
            let op = scalar_func_expr(ScalarFuncSig::Lower, &[input]);
            let op = Expression::build(&mut ctx, op).unwrap();
            let got = op.eval(&mut ctx, &[]).unwrap();
            assert_eq!(got, exp);
        }

        // Test binary string case
        let cases = vec![
            (
                Datum::Bytes(b"hello".to_vec()),
                Datum::Bytes(b"hello".to_vec()),
            ),
            (
                Datum::Bytes("CAFÉ".as_bytes().to_vec()),
                Datum::Bytes("CAFÉ".as_bytes().to_vec()),
            ),
            (
                Datum::Bytes("数据库".as_bytes().to_vec()),
                Datum::Bytes("数据库".as_bytes().to_vec()),
            ),
            (
                Datum::Bytes(
                    "НОЧЬ НА ОКРАИНЕ МОСКВЫ"
                        .as_bytes()
                        .to_vec(),
                ),
                Datum::Bytes(
                    "НОЧЬ НА ОКРАИНЕ МОСКВЫ"
                        .as_bytes()
                        .to_vec(),
                ),
            ),
            (
                Datum::Bytes("قاعدة البيانات".as_bytes().to_vec()),
                Datum::Bytes("قاعدة البيانات".as_bytes().to_vec()),
            ),
            (Datum::Null, Datum::Null),
        ];

        let mut ctx = EvalContext::default();
        for (input, exp) in cases {
            let input = string_datum_expr_with_tp(
                input,
                VAR_STRING,
                BINARY_FLAG,
                -1,
                CHARSET_BIN.to_owned(),
                COLLATION_BIN_ID,
            );
            let op = scalar_func_expr(ScalarFuncSig::Lower, &[input]);
            let op = Expression::build(&mut ctx, op).unwrap();
            let got = op.eval(&mut ctx, &[]).unwrap();
            assert_eq!(got, exp);
        }
    }

    #[test]
    fn test_un_hex() {
        let cases = vec![
            (
                Datum::Bytes(b"4D7953514C".to_vec()),
                Datum::Bytes(b"MySQL".to_vec()),
            ),
            (
                Datum::Bytes(b"1267".to_vec()),
                Datum::Bytes(vec![0x12, 0x67]),
            ),
            (
                Datum::Bytes(b"126".to_vec()),
                Datum::Bytes(vec![0x01, 0x26]),
            ),
            (Datum::Bytes(b"".to_vec()), Datum::Bytes(b"".to_vec())),
            (Datum::Bytes(b"string".to_vec()), Datum::Null),
            (Datum::Bytes("你好".as_bytes().to_vec()), Datum::Null),
            (Datum::Null, Datum::Null),
        ];

        let mut ctx = EvalContext::default();
        for (input, exp) in cases {
            let input = datum_expr(input);
            let op = scalar_func_expr(ScalarFuncSig::UnHex, &[input]);
            let op = Expression::build(&mut ctx, op).unwrap();
            let got = op.eval(&mut ctx, &[]).unwrap();
            assert_eq!(got, exp);
        }
    }
}<|MERGE_RESOLUTION|>--- conflicted
+++ resolved
@@ -12,12 +12,8 @@
 // limitations under the License.
 
 use hex::FromHex;
-<<<<<<< HEAD
 use std::borrow::Cow;
-use std::{i64, str};
-=======
 use std::i64;
->>>>>>> 0faa8079
 
 use super::{EvalContext, Result, ScalarFunc};
 use coprocessor::codec::mysql::types;
@@ -298,7 +294,6 @@
     }
 
     #[test]
-<<<<<<< HEAD
     fn test_ltrim() {
         let cases = vec![
             ("   bar   ", "bar   "),
@@ -382,7 +377,9 @@
         let got = op.eval(&mut ctx, &[]).unwrap();
         let exp = Datum::Null;
         assert_eq!(got, exp, "rtrim(NULL)");
-=======
+    }
+
+    #[test]
     fn test_reverse() {
         let cases = vec![
             (
@@ -450,7 +447,6 @@
             let got = op.eval(&mut ctx, &[]).unwrap();
             assert_eq!(got, exp);
         }
->>>>>>> 0faa8079
     }
 
     #[test]
