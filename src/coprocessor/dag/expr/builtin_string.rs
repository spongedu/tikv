// Copyright 2018 PingCAP, Inc.
//
// Licensed under the Apache License, Version 2.0 (the "License");
// you may not use this file except in compliance with the License.
// You may obtain a copy of the License at
//
//     http://www.apache.org/licenses/LICENSE-2.0
//
// Unless required by applicable law or agreed to in writing, software
// distributed under the License is distributed on an "AS IS" BASIS,
// See the License for the specific language governing permissions and
// limitations under the License.

<<<<<<< HEAD
use std::borrow::Cow;
use std::i64;
=======
use hex::FromHex;
use std::{i64, str};
>>>>>>> 18f10b0f

use super::{EvalContext, Result, ScalarFunc};
use coprocessor::codec::mysql::types;
use coprocessor::codec::Datum;

const SPACE: u8 = 0o40u8;

impl ScalarFunc {
    pub fn length(&self, ctx: &mut EvalContext, row: &[Datum]) -> Result<Option<i64>> {
        let input = try_opt!(self.children[0].eval_string(ctx, row));
        Ok(Some(input.len() as i64))
    }

    pub fn bit_length(&self, ctx: &mut EvalContext, row: &[Datum]) -> Result<Option<i64>> {
        let input = try_opt!(self.children[0].eval_string(ctx, row));
        Ok(Some(input.len() as i64 * 8))
    }

    pub fn ascii(&self, ctx: &mut EvalContext, row: &[Datum]) -> Result<Option<i64>> {
        let input = try_opt!(self.children[0].eval_string(ctx, row));
        if input.len() == 0 {
            Ok(Some(0))
        } else {
            Ok(Some(i64::from(input[0])))
        }
    }

    #[inline]
    pub fn bin<'a, 'b: 'a>(
        &'b self,
        ctx: &mut EvalContext,
        row: &'a [Datum],
    ) -> Result<Option<Cow<'a, [u8]>>> {
        let i = try_opt!(self.children[0].eval_int(ctx, row));
        Ok(Some(Cow::Owned(format!("{:b}", i).into_bytes())))
    }

<<<<<<< HEAD
    #[inline]
    pub fn ltrim<'a, 'b: 'a>(
=======
    pub fn left<'a, 'b: 'a>(
        &'b self,
        ctx: &mut EvalContext,
        row: &'a [Datum],
    ) -> Result<Option<Cow<'a, [u8]>>> {
        let s = try_opt!(self.children[0].eval_string_and_decode(ctx, row));
        let i = try_opt!(self.children[1].eval_int(ctx, row));
        if i <= 0 {
            return Ok(Some(Cow::Owned(b"".to_vec())));
        }
        if s.chars().count() > i as usize {
            let t = s.chars().into_iter();
            return Ok(Some(Cow::Owned(
                t.take(i as usize).collect::<String>().into_bytes(),
            )));
        }
        Ok(Some(Cow::Owned(s.to_string().into_bytes())))
    }

    #[inline]
    pub fn upper<'a, 'b: 'a>(
>>>>>>> 18f10b0f
        &'b self,
        ctx: &mut EvalContext,
        row: &'a [Datum],
    ) -> Result<Option<Cow<'a, [u8]>>> {
<<<<<<< HEAD
        let val = try_opt!(self.children[0].eval_string(ctx, row));
        let pos = val.iter().position(|&x| x != SPACE);
        if let Some(i) = pos {
            match val {
                Cow::Borrowed(val) => Ok(Some(Cow::Borrowed(&val[i..]))),
                Cow::Owned(val) => Ok(Some(Cow::Owned(val[i..].to_owned()))),
            }
        } else {
            Ok(Some(Cow::Owned(b"".to_vec())))
        }
    }

    pub fn rtrim<'a, 'b: 'a>(
=======
        let s = try_opt!(self.children[0].eval_string(ctx, row));
        if types::is_binary_str(self.children[0].get_tp()) {
            return Ok(Some(s));
        }
        Ok(Some(Cow::Owned(
            str::from_utf8(&s)?.to_uppercase().into_bytes(),
        )))
    }

    #[inline]
    pub fn lower<'a, 'b: 'a>(
>>>>>>> 18f10b0f
        &'b self,
        ctx: &mut EvalContext,
        row: &'a [Datum],
    ) -> Result<Option<Cow<'a, [u8]>>> {
<<<<<<< HEAD
        let val = try_opt!(self.children[0].eval_string(ctx, row));
        let pos = val.iter().rev().position(|&x| x != SPACE);
        if let Some(i) = pos {
            match val {
                Cow::Borrowed(val) => Ok(Some(Cow::Borrowed(&val[..val.len() - i]))),
                Cow::Owned(val) => Ok(Some(Cow::Owned(val[..val.len() - i].to_owned()))),
            }
        } else {
            Ok(Some(Cow::Owned(b"".to_vec())))
        }
=======
        let s = try_opt!(self.children[0].eval_string(ctx, row));
        if types::is_binary_str(self.children[0].get_tp()) {
            return Ok(Some(s));
        }
        Ok(Some(Cow::Owned(
            str::from_utf8(&s)?.to_lowercase().into_bytes(),
        )))
    }

    #[inline]
    pub fn un_hex<'a, 'b: 'a>(
        &'b self,
        ctx: &mut EvalContext,
        row: &'a [Datum],
    ) -> Result<Option<Cow<'a, [u8]>>> {
        let s = try_opt!(self.children[0].eval_string(ctx, row));
        let hex_string = if s.len() % 2 == 1 {
            // Add a '0' to the front, if the length is not the multiple of 2
            let mut vec = vec![b'0'];
            vec.extend_from_slice(&s);
            vec
        } else {
            s.to_vec()
        };
        let result = Vec::from_hex(hex_string);
        result.map(|t| Some(Cow::Owned(t))).or(Ok(None))
>>>>>>> 18f10b0f
    }
}

#[cfg(test)]
mod test {
    use coprocessor::codec::mysql::charset::{CHARSET_BIN, COLLATION_BIN_ID};
    use coprocessor::codec::mysql::types::{BINARY_FLAG, VAR_STRING};
    use coprocessor::codec::Datum;
    use coprocessor::dag::expr::test::{datum_expr, scalar_func_expr, string_datum_expr_with_tp};
    use coprocessor::dag::expr::{EvalContext, Expression};
    use tipb::expression::ScalarFuncSig;

    #[test]
    fn test_length() {
        let cases = vec![
            ("", 0i64),
            ("你好", 6i64),
            ("TiKV", 4i64),
            ("あなたのことが好きです", 33i64),
            ("분산 데이터베이스", 25i64),
            ("россия в мире  кубок", 38i64),
            ("قاعدة البيانات", 27i64),
        ];

        let mut ctx = EvalContext::default();
        for (input_str, exp) in cases {
            let input = datum_expr(Datum::Bytes(input_str.as_bytes().to_vec()));
            let op = scalar_func_expr(ScalarFuncSig::Length, &[input]);
            let op = Expression::build(&mut ctx, op).unwrap();
            let got = op.eval(&mut ctx, &[]).unwrap();
            let exp = Datum::from(exp);
            assert_eq!(got, exp, "length('{:?}')", input_str);
        }

        // test NULL case
        let input = datum_expr(Datum::Null);
        let op = scalar_func_expr(ScalarFuncSig::Length, &[input]);
        let op = Expression::build(&mut ctx, op).unwrap();
        let got = op.eval(&mut ctx, &[]).unwrap();
        let exp = Datum::Null;
        assert_eq!(got, exp, "length(NULL)");
    }

    #[test]
    fn test_bit_length() {
        let cases = vec![
            ("", 0i64),
            ("你好", 48i64),
            ("TiKV", 32i64),
            ("あなたのことが好きです", 264i64),
            ("분산 데이터베이스", 200i64),
            ("россия в мире  кубок", 304i64),
            ("قاعدة البيانات", 216i64),
        ];

        let mut ctx = EvalContext::default();
        for (input_str, exp) in cases {
            let input = datum_expr(Datum::Bytes(input_str.as_bytes().to_vec()));
            let op = scalar_func_expr(ScalarFuncSig::BitLength, &[input]);
            let op = Expression::build(&mut ctx, op).unwrap();
            let got = op.eval(&mut ctx, &[]).unwrap();
            let exp = Datum::from(exp);
            assert_eq!(got, exp, "bit_length('{:?}')", input_str);
        }

        // test NULL case
        let input = datum_expr(Datum::Null);
        let op = scalar_func_expr(ScalarFuncSig::BitLength, &[input]);
        let op = Expression::build(&mut ctx, op).unwrap();
        let got = op.eval(&mut ctx, &[]).unwrap();
        let exp = Datum::Null;
        assert_eq!(got, exp, "bit_length(NULL)");
    }

    #[test]
    fn test_bin() {
        let cases = vec![
            (Datum::I64(10), Datum::Bytes(b"1010".to_vec())),
            (Datum::I64(0), Datum::Bytes(b"0".to_vec())),
            (Datum::I64(1), Datum::Bytes(b"1".to_vec())),
            (Datum::I64(365), Datum::Bytes(b"101101101".to_vec())),
            (Datum::I64(1024), Datum::Bytes(b"10000000000".to_vec())),
            (Datum::Null, Datum::Null),
            (
                Datum::I64(i64::max_value()),
                Datum::Bytes(
                    b"111111111111111111111111111111111111111111111111111111111111111".to_vec(),
                ),
            ),
            (
                Datum::I64(i64::min_value()),
                Datum::Bytes(
                    b"1000000000000000000000000000000000000000000000000000000000000000".to_vec(),
                ),
            ),
            (
                Datum::I64(-1),
                Datum::Bytes(
                    b"1111111111111111111111111111111111111111111111111111111111111111".to_vec(),
                ),
            ),
            (
                Datum::I64(-365),
                Datum::Bytes(
                    b"1111111111111111111111111111111111111111111111111111111010010011".to_vec(),
                ),
            ),
        ];

        let mut ctx = EvalContext::default();
        for (input, exp) in cases {
            let input = datum_expr(input);
            let op = scalar_func_expr(ScalarFuncSig::Bin, &[input]);
            let op = Expression::build(&mut ctx, op).unwrap();
            let got = op.eval(&mut ctx, &[]).unwrap();
            assert_eq!(got, exp);
        }
    }

    #[test]
<<<<<<< HEAD
    fn test_ltrim() {
        let cases = vec![
            ("   bar   ", "bar   "),
            ("   b   ar   ", "b   ar   "),
            ("bar", "bar"),
            ("    ", ""),
            ("\t  bar", "\t  bar"),
            ("\r  bar", "\r  bar"),
            ("\n  bar", "\n  bar"),
            ("  \tbar", "\tbar"),
            ("", ""),
            ("  你好", "你好"),
            ("  你  好", "你  好"),
            (
                "  분산 데이터베이스    ",
                "분산 데이터베이스    ",
            ),
            (
                "   あなたのことが好きです   ",
                "あなたのことが好きです   ",
            ),
        ];

        let mut ctx = EvalContext::default();
        for (input_str, exp) in cases {
            let input = datum_expr(Datum::Bytes(input_str.as_bytes().to_vec()));
            let op = scalar_func_expr(ScalarFuncSig::LTrim, &[input]);
            let op = Expression::build(&mut ctx, op).unwrap();
            let got = op.eval(&mut ctx, &[]).unwrap();
            let exp = Datum::Bytes(exp.as_bytes().to_vec());
            assert_eq!(got, exp, "ltrim('{:?}')", input_str);
        }

        // test NULL case
        let input = datum_expr(Datum::Null);
        let op = scalar_func_expr(ScalarFuncSig::LTrim, &[input]);
        let op = Expression::build(&mut ctx, op).unwrap();
        let got = op.eval(&mut ctx, &[]).unwrap();
        let exp = Datum::Null;
        assert_eq!(got, exp, "ltrim(NULL)");
    }

    #[test]
    fn test_rtrim() {
        let cases = vec![
            ("   bar   ", "   bar"),
            ("bar", "bar"),
            ("ba  r", "ba  r"),
            ("    ", ""),
            ("  bar\t  ", "  bar\t"),
            (" bar   \t", " bar   \t"),
            ("bar   \r", "bar   \r"),
            ("bar   \n", "bar   \n"),
            ("", ""),
            ("  你好  ", "  你好"),
            ("  你  好  ", "  你  好"),
            (
                "  분산 데이터베이스    ",
                "  분산 데이터베이스",
            ),
            (
                "   あなたのことが好きです   ",
                "   あなたのことが好きです",
            ),
        ];

        let mut ctx = EvalContext::default();
        for (input_str, exp) in cases {
            let input = datum_expr(Datum::Bytes(input_str.as_bytes().to_vec()));
            let op = scalar_func_expr(ScalarFuncSig::RTrim, &[input]);
            let op = Expression::build(&mut ctx, op).unwrap();
            let got = op.eval(&mut ctx, &[]).unwrap();
            let exp = Datum::Bytes(exp.as_bytes().to_vec());
            assert_eq!(got, exp, "rtrim('{:?}')", input_str);
        }

        // test NULL case
        let input = datum_expr(Datum::Null);
        let op = scalar_func_expr(ScalarFuncSig::RTrim, &[input]);
        let op = Expression::build(&mut ctx, op).unwrap();
        let got = op.eval(&mut ctx, &[]).unwrap();
        let exp = Datum::Null;
        assert_eq!(got, exp, "rtrim(NULL)");
=======
    fn test_left() {
        let cases = vec![
            (
                Datum::Bytes(b"hello".to_vec()),
                Datum::I64(0),
                Datum::Bytes(b"".to_vec()),
            ),
            (
                Datum::Bytes(b"hello".to_vec()),
                Datum::I64(1),
                Datum::Bytes(b"h".to_vec()),
            ),
            (
                Datum::Bytes("数据库".as_bytes().to_vec()),
                Datum::I64(2),
                Datum::Bytes("数据".as_bytes().to_vec()),
            ),
            (
                Datum::Bytes("忠犬ハチ公".as_bytes().to_vec()),
                Datum::I64(3),
                Datum::Bytes("忠犬ハ".as_bytes().to_vec()),
            ),
            (
                Datum::Bytes("数据库".as_bytes().to_vec()),
                Datum::I64(100),
                Datum::Bytes("数据库".as_bytes().to_vec()),
            ),
            (
                Datum::Bytes("数据库".as_bytes().to_vec()),
                Datum::I64(-1),
                Datum::Bytes(b"".to_vec()),
            ),
            (Datum::Null, Datum::I64(-1), Datum::Null),
            (Datum::Bytes(b"hello".to_vec()), Datum::Null, Datum::Null),
        ];

        let mut ctx = EvalContext::default();
        for (arg1, arg2, exp) in cases {
            let arg1 = datum_expr(arg1);
            let arg2 = datum_expr(arg2);
            let op = scalar_func_expr(ScalarFuncSig::Left, &[arg1, arg2]);
            let op = Expression::build(&mut ctx, op).unwrap();
            let got = op.eval(&mut ctx, &[]).unwrap();
            assert_eq!(got, exp);
        }
    }

    #[test]
    fn test_ascii() {
        let cases = vec![
            (Datum::Bytes(b"1010".to_vec()), Datum::I64(49)),
            (Datum::Bytes(b"-1".to_vec()), Datum::I64(45)),
            (Datum::Bytes(b"".to_vec()), Datum::I64(0)),
            (Datum::Bytes(b"999".to_vec()), Datum::I64(57)),
            (Datum::Bytes(b"hello".to_vec()), Datum::I64(104)),
            (Datum::Bytes("Grüße".as_bytes().to_vec()), Datum::I64(71)),
            (Datum::Bytes("München".as_bytes().to_vec()), Datum::I64(77)),
            (Datum::Null, Datum::Null),
            (
                Datum::Bytes("数据库".as_bytes().to_vec()),
                Datum::I64(230),
            ),
            (
                Datum::Bytes("忠犬ハチ公".as_bytes().to_vec()),
                Datum::I64(229),
            ),
            (
                Datum::Bytes("Αθήνα".as_bytes().to_vec()),
                Datum::I64(206),
            ),
        ];

        let mut ctx = EvalContext::default();
        for (input, exp) in cases {
            let input = datum_expr(input);
            let op = scalar_func_expr(ScalarFuncSig::ASCII, &[input]);
            let op = Expression::build(&mut ctx, op).unwrap();
            let got = op.eval(&mut ctx, &[]).unwrap();
            assert_eq!(got, exp);
        }
    }

    #[test]
    fn test_upper() {
        // Test non-bianry string case
        let cases = vec![
            (
                Datum::Bytes(b"hello".to_vec()),
                Datum::Bytes(b"HELLO".to_vec()),
            ),
            (Datum::Bytes(b"123".to_vec()), Datum::Bytes(b"123".to_vec())),
            (
                Datum::Bytes("café".as_bytes().to_vec()),
                Datum::Bytes("CAFÉ".as_bytes().to_vec()),
            ),
            (
                Datum::Bytes("数据库".as_bytes().to_vec()),
                Datum::Bytes("数据库".as_bytes().to_vec()),
            ),
            (
                Datum::Bytes(
                    "ночь на окраине москвы"
                        .as_bytes()
                        .to_vec(),
                ),
                Datum::Bytes(
                    "НОЧЬ НА ОКРАИНЕ МОСКВЫ"
                        .as_bytes()
                        .to_vec(),
                ),
            ),
            (
                Datum::Bytes("قاعدة البيانات".as_bytes().to_vec()),
                Datum::Bytes("قاعدة البيانات".as_bytes().to_vec()),
            ),
            (Datum::Null, Datum::Null),
        ];

        let mut ctx = EvalContext::default();
        for (input, exp) in cases {
            let input = datum_expr(input);
            let op = scalar_func_expr(ScalarFuncSig::Upper, &[input]);
            let op = Expression::build(&mut ctx, op).unwrap();
            let got = op.eval(&mut ctx, &[]).unwrap();
            assert_eq!(got, exp);
        }

        // Test binary string case
        let cases = vec![
            (
                Datum::Bytes(b"hello".to_vec()),
                Datum::Bytes(b"hello".to_vec()),
            ),
            (Datum::Bytes(b"123".to_vec()), Datum::Bytes(b"123".to_vec())),
            (
                Datum::Bytes("café".as_bytes().to_vec()),
                Datum::Bytes("café".as_bytes().to_vec()),
            ),
            (
                Datum::Bytes("数据库".as_bytes().to_vec()),
                Datum::Bytes("数据库".as_bytes().to_vec()),
            ),
            (
                Datum::Bytes(
                    "ночь на окраине москвы"
                        .as_bytes()
                        .to_vec(),
                ),
                Datum::Bytes(
                    "ночь на окраине москвы"
                        .as_bytes()
                        .to_vec(),
                ),
            ),
            (
                Datum::Bytes("قاعدة البيانات".as_bytes().to_vec()),
                Datum::Bytes("قاعدة البيانات".as_bytes().to_vec()),
            ),
            (Datum::Null, Datum::Null),
        ];

        let mut ctx = EvalContext::default();
        for (input, exp) in cases {
            let input = string_datum_expr_with_tp(
                input,
                VAR_STRING,
                BINARY_FLAG,
                -1,
                CHARSET_BIN.to_owned(),
                COLLATION_BIN_ID,
            );
            let op = scalar_func_expr(ScalarFuncSig::Upper, &[input]);
            let op = Expression::build(&mut ctx, op).unwrap();
            let got = op.eval(&mut ctx, &[]).unwrap();
            assert_eq!(got, exp);
        }
    }

    #[test]
    fn test_lower() {
        // Test non-bianry string case
        let cases = vec![
            (
                Datum::Bytes(b"HELLO".to_vec()),
                Datum::Bytes(b"hello".to_vec()),
            ),
            (Datum::Bytes(b"123".to_vec()), Datum::Bytes(b"123".to_vec())),
            (
                Datum::Bytes("CAFÉ".as_bytes().to_vec()),
                Datum::Bytes("café".as_bytes().to_vec()),
            ),
            (
                Datum::Bytes("数据库".as_bytes().to_vec()),
                Datum::Bytes("数据库".as_bytes().to_vec()),
            ),
            (
                Datum::Bytes(
                    "НОЧЬ НА ОКРАИНЕ МОСКВЫ"
                        .as_bytes()
                        .to_vec(),
                ),
                Datum::Bytes(
                    "ночь на окраине москвы"
                        .as_bytes()
                        .to_vec(),
                ),
            ),
            (
                Datum::Bytes("قاعدة البيانات".as_bytes().to_vec()),
                Datum::Bytes("قاعدة البيانات".as_bytes().to_vec()),
            ),
            (Datum::Null, Datum::Null),
        ];

        let mut ctx = EvalContext::default();
        for (input, exp) in cases {
            let input = datum_expr(input);
            let op = scalar_func_expr(ScalarFuncSig::Lower, &[input]);
            let op = Expression::build(&mut ctx, op).unwrap();
            let got = op.eval(&mut ctx, &[]).unwrap();
            assert_eq!(got, exp);
        }

        // Test binary string case
        let cases = vec![
            (
                Datum::Bytes(b"hello".to_vec()),
                Datum::Bytes(b"hello".to_vec()),
            ),
            (
                Datum::Bytes("CAFÉ".as_bytes().to_vec()),
                Datum::Bytes("CAFÉ".as_bytes().to_vec()),
            ),
            (
                Datum::Bytes("数据库".as_bytes().to_vec()),
                Datum::Bytes("数据库".as_bytes().to_vec()),
            ),
            (
                Datum::Bytes(
                    "НОЧЬ НА ОКРАИНЕ МОСКВЫ"
                        .as_bytes()
                        .to_vec(),
                ),
                Datum::Bytes(
                    "НОЧЬ НА ОКРАИНЕ МОСКВЫ"
                        .as_bytes()
                        .to_vec(),
                ),
            ),
            (
                Datum::Bytes("قاعدة البيانات".as_bytes().to_vec()),
                Datum::Bytes("قاعدة البيانات".as_bytes().to_vec()),
            ),
            (Datum::Null, Datum::Null),
        ];

        let mut ctx = EvalContext::default();
        for (input, exp) in cases {
            let input = string_datum_expr_with_tp(
                input,
                VAR_STRING,
                BINARY_FLAG,
                -1,
                CHARSET_BIN.to_owned(),
                COLLATION_BIN_ID,
            );
            let op = scalar_func_expr(ScalarFuncSig::Lower, &[input]);
            let op = Expression::build(&mut ctx, op).unwrap();
            let got = op.eval(&mut ctx, &[]).unwrap();
            assert_eq!(got, exp);
        }
    }

    #[test]
    fn test_un_hex() {
        let cases = vec![
            (
                Datum::Bytes(b"4D7953514C".to_vec()),
                Datum::Bytes(b"MySQL".to_vec()),
            ),
            (
                Datum::Bytes(b"1267".to_vec()),
                Datum::Bytes(vec![0x12, 0x67]),
            ),
            (
                Datum::Bytes(b"126".to_vec()),
                Datum::Bytes(vec![0x01, 0x26]),
            ),
            (Datum::Bytes(b"".to_vec()), Datum::Bytes(b"".to_vec())),
            (Datum::Bytes(b"string".to_vec()), Datum::Null),
            (Datum::Bytes("你好".as_bytes().to_vec()), Datum::Null),
            (Datum::Null, Datum::Null),
        ];

        let mut ctx = EvalContext::default();
        for (input, exp) in cases {
            let input = datum_expr(input);
            let op = scalar_func_expr(ScalarFuncSig::UnHex, &[input]);
            let op = Expression::build(&mut ctx, op).unwrap();
            let got = op.eval(&mut ctx, &[]).unwrap();
            assert_eq!(got, exp);
        }
>>>>>>> 18f10b0f
    }
}<|MERGE_RESOLUTION|>--- conflicted
+++ resolved
@@ -11,13 +11,9 @@
 // See the License for the specific language governing permissions and
 // limitations under the License.
 
-<<<<<<< HEAD
+use hex::FromHex;
 use std::borrow::Cow;
-use std::i64;
-=======
-use hex::FromHex;
 use std::{i64, str};
->>>>>>> 18f10b0f
 
 use super::{EvalContext, Result, ScalarFunc};
 use coprocessor::codec::mysql::types;
@@ -55,10 +51,42 @@
         Ok(Some(Cow::Owned(format!("{:b}", i).into_bytes())))
     }
 
-<<<<<<< HEAD
     #[inline]
     pub fn ltrim<'a, 'b: 'a>(
-=======
+        &'b self,
+        ctx: &mut EvalContext,
+        row: &'a [Datum],
+    ) -> Result<Option<Cow<'a, [u8]>>> {
+        let val = try_opt!(self.children[0].eval_string(ctx, row));
+        let pos = val.iter().position(|&x| x != SPACE);
+        if let Some(i) = pos {
+            match val {
+                Cow::Borrowed(val) => Ok(Some(Cow::Borrowed(&val[i..]))),
+                Cow::Owned(val) => Ok(Some(Cow::Owned(val[i..].to_owned()))),
+            }
+        } else {
+            Ok(Some(Cow::Owned(b"".to_vec())))
+        }
+    }
+
+    #[inline]
+    pub fn rtrim<'a, 'b: 'a>(
+        &'b self,
+        ctx: &mut EvalContext,
+        row: &'a [Datum],
+    ) -> Result<Option<Cow<'a, [u8]>>> {
+        let val = try_opt!(self.children[0].eval_string(ctx, row));
+        let pos = val.iter().rev().position(|&x| x != SPACE);
+        if let Some(i) = pos {
+            match val {
+                Cow::Borrowed(val) => Ok(Some(Cow::Borrowed(&val[..val.len() - i]))),
+                Cow::Owned(val) => Ok(Some(Cow::Owned(val[..val.len() - i].to_owned()))),
+            }
+        } else {
+            Ok(Some(Cow::Owned(b"".to_vec())))
+        }
+    }
+
     pub fn left<'a, 'b: 'a>(
         &'b self,
         ctx: &mut EvalContext,
@@ -80,26 +108,10 @@
 
     #[inline]
     pub fn upper<'a, 'b: 'a>(
->>>>>>> 18f10b0f
         &'b self,
         ctx: &mut EvalContext,
         row: &'a [Datum],
     ) -> Result<Option<Cow<'a, [u8]>>> {
-<<<<<<< HEAD
-        let val = try_opt!(self.children[0].eval_string(ctx, row));
-        let pos = val.iter().position(|&x| x != SPACE);
-        if let Some(i) = pos {
-            match val {
-                Cow::Borrowed(val) => Ok(Some(Cow::Borrowed(&val[i..]))),
-                Cow::Owned(val) => Ok(Some(Cow::Owned(val[i..].to_owned()))),
-            }
-        } else {
-            Ok(Some(Cow::Owned(b"".to_vec())))
-        }
-    }
-
-    pub fn rtrim<'a, 'b: 'a>(
-=======
         let s = try_opt!(self.children[0].eval_string(ctx, row));
         if types::is_binary_str(self.children[0].get_tp()) {
             return Ok(Some(s));
@@ -111,23 +123,10 @@
 
     #[inline]
     pub fn lower<'a, 'b: 'a>(
->>>>>>> 18f10b0f
         &'b self,
         ctx: &mut EvalContext,
         row: &'a [Datum],
     ) -> Result<Option<Cow<'a, [u8]>>> {
-<<<<<<< HEAD
-        let val = try_opt!(self.children[0].eval_string(ctx, row));
-        let pos = val.iter().rev().position(|&x| x != SPACE);
-        if let Some(i) = pos {
-            match val {
-                Cow::Borrowed(val) => Ok(Some(Cow::Borrowed(&val[..val.len() - i]))),
-                Cow::Owned(val) => Ok(Some(Cow::Owned(val[..val.len() - i].to_owned()))),
-            }
-        } else {
-            Ok(Some(Cow::Owned(b"".to_vec())))
-        }
-=======
         let s = try_opt!(self.children[0].eval_string(ctx, row));
         if types::is_binary_str(self.children[0].get_tp()) {
             return Ok(Some(s));
@@ -154,7 +153,6 @@
         };
         let result = Vec::from_hex(hex_string);
         result.map(|t| Some(Cow::Owned(t))).or(Ok(None))
->>>>>>> 18f10b0f
     }
 }
 
@@ -275,7 +273,6 @@
     }
 
     #[test]
-<<<<<<< HEAD
     fn test_ltrim() {
         let cases = vec![
             ("   bar   ", "bar   "),
@@ -359,7 +356,9 @@
         let got = op.eval(&mut ctx, &[]).unwrap();
         let exp = Datum::Null;
         assert_eq!(got, exp, "rtrim(NULL)");
-=======
+    }
+
+    #[test]
     fn test_left() {
         let cases = vec![
             (
@@ -662,6 +661,5 @@
             let got = op.eval(&mut ctx, &[]).unwrap();
             assert_eq!(got, exp);
         }
->>>>>>> 18f10b0f
     }
 }