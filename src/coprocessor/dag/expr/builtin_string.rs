// Copyright 2018 PingCAP, Inc.
//
// Licensed under the Apache License, Version 2.0 (the "License");
// you may not use this file except in compliance with the License.
// You may obtain a copy of the License at
//
//     http://www.apache.org/licenses/LICENSE-2.0
//
// Unless required by applicable law or agreed to in writing, software
// distributed under the License is distributed on an "AS IS" BASIS,
// See the License for the specific language governing permissions and
// limitations under the License.

use std::i64;

use super::{EvalContext, Result, ScalarFunc};
use coprocessor::codec::mysql::types;
use coprocessor::codec::Datum;
use std::borrow::Cow;

impl ScalarFunc {
    pub fn length(&self, ctx: &mut EvalContext, row: &[Datum]) -> Result<Option<i64>> {
        let input = try_opt!(self.children[0].eval_string(ctx, row));
        Ok(Some(input.len() as i64))
    }

    pub fn bit_length(&self, ctx: &mut EvalContext, row: &[Datum]) -> Result<Option<i64>> {
        let input = try_opt!(self.children[0].eval_string(ctx, row));
        Ok(Some(input.len() as i64 * 8))
    }

    pub fn ascii(&self, ctx: &mut EvalContext, row: &[Datum]) -> Result<Option<i64>> {
        let input = try_opt!(self.children[0].eval_string(ctx, row));
        if input.len() == 0 {
            Ok(Some(0))
        } else {
            Ok(Some(i64::from(input[0])))
        }
    }

    #[inline]
    pub fn bin<'a, 'b: 'a>(
        &'b self,
        ctx: &mut EvalContext,
        row: &'a [Datum],
    ) -> Result<Option<Cow<'a, [u8]>>> {
        let i = try_opt!(self.children[0].eval_int(ctx, row));
        Ok(Some(Cow::Owned(format!("{:b}", i).into_bytes())))
    }

    #[inline]
    pub fn reverse<'a, 'b: 'a>(
        &'b self,
        ctx: &mut EvalContext,
        row: &'a [Datum],
    ) -> Result<Option<Cow<'a, [u8]>>> {
        let s = try_opt!(self.children[0].eval_string_and_decode(ctx, row));
        Ok(Some(Cow::Owned(
            s.chars().rev().collect::<String>().into_bytes(),
        )))
    }

    #[inline]
    pub fn upper<'a, 'b: 'a>(
        &'b self,
        ctx: &mut EvalContext,
        row: &'a [Datum],
    ) -> Result<Option<Cow<'a, [u8]>>> {
        let s = try_opt!(self.children[0].eval_string_and_decode(ctx, row));
        if types::is_binary_str(self.children[0].get_tp()) {
            return Ok(Some(Cow::Owned(s.as_bytes().to_vec())));
        }
        Ok(Some(Cow::Owned(s.to_uppercase().into_bytes())))
    }

    #[inline]
    pub fn lower<'a, 'b: 'a>(
        &'b self,
        ctx: &mut EvalContext,
        row: &'a [Datum],
    ) -> Result<Option<Cow<'a, [u8]>>> {
        let s = try_opt!(self.children[0].eval_string_and_decode(ctx, row));
        if types::is_binary_str(self.children[0].get_tp()) {
            return Ok(Some(Cow::Owned(s.as_bytes().to_vec())));
        }
        Ok(Some(Cow::Owned(s.to_lowercase().into_bytes())))
    }
}

#[cfg(test)]
mod test {
    use coprocessor::codec::mysql::charset::{CHARSET_BIN, COLLATION_BIN_ID};
    use coprocessor::codec::mysql::types::{BINARY_FLAG, VAR_STRING};
    use coprocessor::codec::Datum;
    use coprocessor::dag::expr::test::{datum_expr, scalar_func_expr, string_datum_expr_with_tp};
    use coprocessor::dag::expr::{EvalContext, Expression};
    use tipb::expression::ScalarFuncSig;

    #[test]
    fn test_length() {
        let cases = vec![
            ("", 0i64),
            ("你好", 6i64),
            ("TiKV", 4i64),
            ("あなたのことが好きです", 33i64),
            ("분산 데이터베이스", 25i64),
            ("россия в мире  кубок", 38i64),
            ("قاعدة البيانات", 27i64),
        ];

        let mut ctx = EvalContext::default();
        for (input_str, exp) in cases {
            let input = datum_expr(Datum::Bytes(input_str.as_bytes().to_vec()));
            let op = scalar_func_expr(ScalarFuncSig::Length, &[input]);
            let op = Expression::build(&mut ctx, op).unwrap();
            let got = op.eval(&mut ctx, &[]).unwrap();
            let exp = Datum::from(exp);
            assert_eq!(got, exp, "length('{:?}')", input_str);
        }

        // test NULL case
        let input = datum_expr(Datum::Null);
        let op = scalar_func_expr(ScalarFuncSig::Length, &[input]);
        let op = Expression::build(&mut ctx, op).unwrap();
        let got = op.eval(&mut ctx, &[]).unwrap();
        let exp = Datum::Null;
        assert_eq!(got, exp, "length(NULL)");
    }

    #[test]
    fn test_bit_length() {
        let cases = vec![
            ("", 0i64),
            ("你好", 48i64),
            ("TiKV", 32i64),
            ("あなたのことが好きです", 264i64),
            ("분산 데이터베이스", 200i64),
            ("россия в мире  кубок", 304i64),
            ("قاعدة البيانات", 216i64),
        ];

        let mut ctx = EvalContext::default();
        for (input_str, exp) in cases {
            let input = datum_expr(Datum::Bytes(input_str.as_bytes().to_vec()));
            let op = scalar_func_expr(ScalarFuncSig::BitLength, &[input]);
            let op = Expression::build(&mut ctx, op).unwrap();
            let got = op.eval(&mut ctx, &[]).unwrap();
            let exp = Datum::from(exp);
            assert_eq!(got, exp, "bit_length('{:?}')", input_str);
        }

        // test NULL case
        let input = datum_expr(Datum::Null);
        let op = scalar_func_expr(ScalarFuncSig::BitLength, &[input]);
        let op = Expression::build(&mut ctx, op).unwrap();
        let got = op.eval(&mut ctx, &[]).unwrap();
        let exp = Datum::Null;
        assert_eq!(got, exp, "bit_length(NULL)");
    }

    #[test]
    fn test_bin() {
        let cases = vec![
            (Datum::I64(10), Datum::Bytes(b"1010".to_vec())),
            (Datum::I64(0), Datum::Bytes(b"0".to_vec())),
            (Datum::I64(1), Datum::Bytes(b"1".to_vec())),
            (Datum::I64(365), Datum::Bytes(b"101101101".to_vec())),
            (Datum::I64(1024), Datum::Bytes(b"10000000000".to_vec())),
            (Datum::Null, Datum::Null),
            (
                Datum::I64(i64::max_value()),
                Datum::Bytes(
                    b"111111111111111111111111111111111111111111111111111111111111111".to_vec(),
                ),
            ),
            (
                Datum::I64(i64::min_value()),
                Datum::Bytes(
                    b"1000000000000000000000000000000000000000000000000000000000000000".to_vec(),
                ),
            ),
            (
                Datum::I64(-1),
                Datum::Bytes(
                    b"1111111111111111111111111111111111111111111111111111111111111111".to_vec(),
                ),
            ),
            (
                Datum::I64(-365),
                Datum::Bytes(
                    b"1111111111111111111111111111111111111111111111111111111010010011".to_vec(),
                ),
            ),
        ];

        let mut ctx = EvalContext::default();
        for (input, exp) in cases {
            let input = datum_expr(input);
            let op = scalar_func_expr(ScalarFuncSig::Bin, &[input]);
            let op = Expression::build(&mut ctx, op).unwrap();
            let got = op.eval(&mut ctx, &[]).unwrap();
            assert_eq!(got, exp);
        }
    }

    #[test]
<<<<<<< HEAD
    fn test_reverse() {
        let cases = vec![
            (
                Datum::Bytes(b"hello".to_vec()),
                Datum::Bytes(b"olleh".to_vec()),
            ),
            (Datum::Bytes(b"".to_vec()), Datum::Bytes(b"".to_vec())),
            (
                Datum::Bytes("数据库".as_bytes().to_vec()),
                Datum::Bytes("库据数".as_bytes().to_vec()),
            ),
            (
                Datum::Bytes("忠犬ハチ公".as_bytes().to_vec()),
                Datum::Bytes("公チハ犬忠".as_bytes().to_vec()),
            ),
            (
                Datum::Bytes("あなたのことが好きです".as_bytes().to_vec()),
                Datum::Bytes("すでき好がとこのたなあ".as_bytes().to_vec()),
            ),
            (
                Datum::Bytes("Bayern München".as_bytes().to_vec()),
                Datum::Bytes("nehcnüM nreyaB".as_bytes().to_vec()),
            ),
            (
                Datum::Bytes("Η Αθηνά  ".as_bytes().to_vec()),
                Datum::Bytes("  άνηθΑ Η".as_bytes().to_vec()),
            ),
            (Datum::Null, Datum::Null),
        ];
        let mut ctx = EvalContext::default();
        for (arg, exp) in cases {
            let op = scalar_func_expr(ScalarFuncSig::Reverse, &[datum_expr(arg)]);
=======
    fn test_ascii() {
        let cases = vec![
            (Datum::Bytes(b"1010".to_vec()), Datum::I64(49)),
            (Datum::Bytes(b"-1".to_vec()), Datum::I64(45)),
            (Datum::Bytes(b"".to_vec()), Datum::I64(0)),
            (Datum::Bytes(b"999".to_vec()), Datum::I64(57)),
            (Datum::Bytes(b"hello".to_vec()), Datum::I64(104)),
            (Datum::Bytes("Grüße".as_bytes().to_vec()), Datum::I64(71)),
            (Datum::Bytes("München".as_bytes().to_vec()), Datum::I64(77)),
            (Datum::Null, Datum::Null),
            (
                Datum::Bytes("数据库".as_bytes().to_vec()),
                Datum::I64(230),
            ),
            (
                Datum::Bytes("忠犬ハチ公".as_bytes().to_vec()),
                Datum::I64(229),
            ),
            (
                Datum::Bytes("Αθήνα".as_bytes().to_vec()),
                Datum::I64(206),
            ),
        ];

        let mut ctx = EvalContext::default();
        for (input, exp) in cases {
            let input = datum_expr(input);
            let op = scalar_func_expr(ScalarFuncSig::ASCII, &[input]);
>>>>>>> c76de4e3
            let op = Expression::build(&mut ctx, op).unwrap();
            let got = op.eval(&mut ctx, &[]).unwrap();
            assert_eq!(got, exp);
        }
    }

    #[test]
    fn test_upper() {
        // Test non-bianry string case
        let cases = vec![
            (
                Datum::Bytes(b"hello".to_vec()),
                Datum::Bytes(b"HELLO".to_vec()),
            ),
            (Datum::Bytes(b"123".to_vec()), Datum::Bytes(b"123".to_vec())),
            (
                Datum::Bytes("café".as_bytes().to_vec()),
                Datum::Bytes("CAFÉ".as_bytes().to_vec()),
            ),
            (
                Datum::Bytes("数据库".as_bytes().to_vec()),
                Datum::Bytes("数据库".as_bytes().to_vec()),
            ),
            (
                Datum::Bytes(
                    "ночь на окраине москвы"
                        .as_bytes()
                        .to_vec(),
                ),
                Datum::Bytes(
                    "НОЧЬ НА ОКРАИНЕ МОСКВЫ"
                        .as_bytes()
                        .to_vec(),
                ),
            ),
            (
                Datum::Bytes("قاعدة البيانات".as_bytes().to_vec()),
                Datum::Bytes("قاعدة البيانات".as_bytes().to_vec()),
            ),
            (Datum::Null, Datum::Null),
        ];

        let mut ctx = EvalContext::default();
        for (input, exp) in cases {
            let input = datum_expr(input);
            let op = scalar_func_expr(ScalarFuncSig::Upper, &[input]);
            let op = Expression::build(&mut ctx, op).unwrap();
            let got = op.eval(&mut ctx, &[]).unwrap();
            assert_eq!(got, exp);
        }

        // Test binary string case
        let cases = vec![
            (
                Datum::Bytes(b"hello".to_vec()),
                Datum::Bytes(b"hello".to_vec()),
            ),
            (Datum::Bytes(b"123".to_vec()), Datum::Bytes(b"123".to_vec())),
            (
                Datum::Bytes("café".as_bytes().to_vec()),
                Datum::Bytes("café".as_bytes().to_vec()),
            ),
            (
                Datum::Bytes("数据库".as_bytes().to_vec()),
                Datum::Bytes("数据库".as_bytes().to_vec()),
            ),
            (
                Datum::Bytes(
                    "ночь на окраине москвы"
                        .as_bytes()
                        .to_vec(),
                ),
                Datum::Bytes(
                    "ночь на окраине москвы"
                        .as_bytes()
                        .to_vec(),
                ),
            ),
            (
                Datum::Bytes("قاعدة البيانات".as_bytes().to_vec()),
                Datum::Bytes("قاعدة البيانات".as_bytes().to_vec()),
            ),
            (Datum::Null, Datum::Null),
        ];

        let mut ctx = EvalContext::default();
        for (input, exp) in cases {
            let input = string_datum_expr_with_tp(
                input,
                VAR_STRING,
                BINARY_FLAG,
                -1,
                CHARSET_BIN.to_owned(),
                COLLATION_BIN_ID,
            );
            let op = scalar_func_expr(ScalarFuncSig::Upper, &[input]);
            let op = Expression::build(&mut ctx, op).unwrap();
            let got = op.eval(&mut ctx, &[]).unwrap();
            assert_eq!(got, exp);
        }
    }

    #[test]
    fn test_lower() {
        // Test non-bianry string case
        let cases = vec![
            (
                Datum::Bytes(b"HELLO".to_vec()),
                Datum::Bytes(b"hello".to_vec()),
            ),
            (Datum::Bytes(b"123".to_vec()), Datum::Bytes(b"123".to_vec())),
            (
                Datum::Bytes("CAFÉ".as_bytes().to_vec()),
                Datum::Bytes("café".as_bytes().to_vec()),
            ),
            (
                Datum::Bytes("数据库".as_bytes().to_vec()),
                Datum::Bytes("数据库".as_bytes().to_vec()),
            ),
            (
                Datum::Bytes(
                    "НОЧЬ НА ОКРАИНЕ МОСКВЫ"
                        .as_bytes()
                        .to_vec(),
                ),
                Datum::Bytes(
                    "ночь на окраине москвы"
                        .as_bytes()
                        .to_vec(),
                ),
            ),
            (
                Datum::Bytes("قاعدة البيانات".as_bytes().to_vec()),
                Datum::Bytes("قاعدة البيانات".as_bytes().to_vec()),
            ),
            (Datum::Null, Datum::Null),
        ];

        let mut ctx = EvalContext::default();
        for (input, exp) in cases {
            let input = datum_expr(input);
            let op = scalar_func_expr(ScalarFuncSig::Lower, &[input]);
            let op = Expression::build(&mut ctx, op).unwrap();
            let got = op.eval(&mut ctx, &[]).unwrap();
            assert_eq!(got, exp);
        }

        // Test binary string case
        let cases = vec![
            (
                Datum::Bytes(b"hello".to_vec()),
                Datum::Bytes(b"hello".to_vec()),
            ),
            (Datum::Bytes(b"123".to_vec()), Datum::Bytes(b"123".to_vec())),
            (
                Datum::Bytes("CAFÉ".as_bytes().to_vec()),
                Datum::Bytes("CAFÉ".as_bytes().to_vec()),
            ),
            (
                Datum::Bytes("数据库".as_bytes().to_vec()),
                Datum::Bytes("数据库".as_bytes().to_vec()),
            ),
            (
                Datum::Bytes(
                    "НОЧЬ НА ОКРАИНЕ МОСКВЫ"
                        .as_bytes()
                        .to_vec(),
                ),
                Datum::Bytes(
                    "НОЧЬ НА ОКРАИНЕ МОСКВЫ"
                        .as_bytes()
                        .to_vec(),
                ),
            ),
            (
                Datum::Bytes("قاعدة البيانات".as_bytes().to_vec()),
                Datum::Bytes("قاعدة البيانات".as_bytes().to_vec()),
            ),
            (Datum::Null, Datum::Null),
        ];

        let mut ctx = EvalContext::default();
        for (input, exp) in cases {
            let input = string_datum_expr_with_tp(
                input,
                VAR_STRING,
                BINARY_FLAG,
                -1,
                CHARSET_BIN.to_owned(),
                COLLATION_BIN_ID,
            );
            let op = scalar_func_expr(ScalarFuncSig::Lower, &[input]);
            let op = Expression::build(&mut ctx, op).unwrap();
            let got = op.eval(&mut ctx, &[]).unwrap();
            assert_eq!(got, exp);
        }
    }
}<|MERGE_RESOLUTION|>--- conflicted
+++ resolved
@@ -204,7 +204,6 @@
     }
 
     #[test]
-<<<<<<< HEAD
     fn test_reverse() {
         let cases = vec![
             (
@@ -237,7 +236,13 @@
         let mut ctx = EvalContext::default();
         for (arg, exp) in cases {
             let op = scalar_func_expr(ScalarFuncSig::Reverse, &[datum_expr(arg)]);
-=======
+            let op = Expression::build(&mut ctx, op).unwrap();
+            let got = op.eval(&mut ctx, &[]).unwrap();
+            assert_eq!(got, exp);
+        }
+    }
+
+    #[test]
     fn test_ascii() {
         let cases = vec![
             (Datum::Bytes(b"1010".to_vec()), Datum::I64(49)),
@@ -266,7 +271,6 @@
         for (input, exp) in cases {
             let input = datum_expr(input);
             let op = scalar_func_expr(ScalarFuncSig::ASCII, &[input]);
->>>>>>> c76de4e3
             let op = Expression::build(&mut ctx, op).unwrap();
             let got = op.eval(&mut ctx, &[]).unwrap();
             assert_eq!(got, exp);
