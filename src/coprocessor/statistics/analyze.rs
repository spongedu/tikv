// Copyright 2017 PingCAP, Inc.
//
// Licensed under the Apache License, Version 2.0 (the "License");
// you may not use this file except in compliance with the License.
// You may obtain a copy of the License at
//
//     http://www.apache.org/licenses/LICENSE-2.0
//
// Unless required by applicable law or agreed to in writing, software
// distributed under the License is distributed on an "AS IS" BASIS,
// See the License for the specific language governing permissions and
// limitations under the License.

use std::mem;

use rand::{thread_rng, Rng, ThreadRng};
use protobuf::{Message, RepeatedField};
use kvproto::coprocessor::{KeyRange, Response};
use tipb::analyze::{self, AnalyzeColumnsReq, AnalyzeIndexReq, AnalyzeReq, AnalyzeType};
use tipb::schema::ColumnInfo;
use tipb::executor::TableScan;

use coprocessor::dag::executor::{Executor, IndexScanExecutor, TableScanExecutor};
use coprocessor::endpoint::ReqContext;
use coprocessor::codec::datum;
use coprocessor::{Error, Result};
use storage::{Snapshot, SnapshotStore, Statistics};
use super::fmsketch::FMSketch;
use super::cmsketch::CMSketch;
use super::histogram::Histogram;

// `AnalyzeContext` is used to handle `AnalyzeReq`
pub struct AnalyzeContext {
    req: AnalyzeReq,
    snap: Option<SnapshotStore>,
    ranges: Vec<KeyRange>,
}

impl AnalyzeContext {
    pub fn new(
        req: AnalyzeReq,
        ranges: Vec<KeyRange>,
        snap: Box<Snapshot>,
        req_ctx: &ReqContext,
    ) -> AnalyzeContext {
        let snap = SnapshotStore::new(
            snap,
            req.get_start_ts(),
            req_ctx.isolation_level,
            req_ctx.fill_cache,
        );
        AnalyzeContext {
            req: req,
            snap: Some(snap),
            ranges: ranges,
        }
    }

    pub fn handle_request(mut self, stats: &mut Statistics) -> Result<Response> {
        let ret = match self.req.get_tp() {
            AnalyzeType::TypeIndex => {
                let req = self.req.take_idx_req();
                let mut scanner = IndexScanExecutor::new_with_cols_len(
                    req.get_num_columns() as i64,
                    mem::replace(&mut self.ranges, Vec::new()),
                    self.snap.take().unwrap(),
                );
                let res = AnalyzeContext::handle_index(req, &mut scanner);
                scanner.collect_statistics_into(stats);
                res
            }

            AnalyzeType::TypeColumn => {
                let col_req = self.req.take_col_req();
                let snap = self.snap.take().unwrap();
                let ranges = mem::replace(&mut self.ranges, Vec::new());
                let mut builder = SampleBuilder::new(col_req, snap, ranges)?;
                let res = AnalyzeContext::handle_column(&mut builder);
                builder.data.collect_statistics_into(stats);
                res
            }
        };
        match ret {
            Ok(data) => {
                let mut resp = Response::new();
                resp.set_data(data);
                Ok(resp)
            }
            Err(Error::Other(e)) => {
                let mut resp = Response::new();
                resp.set_other_error(format!("{}", e));
                Ok(resp)
            }
            Err(e) => Err(e),
        }
    }

    // handle_column is used to process `AnalyzeColumnsReq`
    // it would build a histogram for the primary key(if needed) and
    // collectors for each column value.
    fn handle_column(builder: &mut SampleBuilder) -> Result<Vec<u8>> {
        let (collectors, pk_builder) = builder.collect_columns_stats()?;

        let pk_hist = pk_builder.into_proto();
        let cols: Vec<analyze::SampleCollector> =
            collectors.into_iter().map(|col| col.into_proto()).collect();

        let res_data = {
            let mut res = analyze::AnalyzeColumnsResp::new();
            res.set_collectors(RepeatedField::from_vec(cols));
            res.set_pk_hist(pk_hist);
            box_try!(res.write_to_bytes())
        };
        Ok(res_data)
    }

    // handle_index is used to handle `AnalyzeIndexReq`,
    // it would build a histogram and count-min sketch of index values.
    fn handle_index(req: AnalyzeIndexReq, scanner: &mut IndexScanExecutor) -> Result<Vec<u8>> {
        let mut hist = Histogram::new(req.get_bucket_size() as usize);
        let mut cms = CMSketch::new(
            req.get_cmsketch_depth() as usize,
            req.get_cmsketch_width() as usize,
        );
        while let Some(row) = scanner.next()? {
            let bytes = row.data.get_column_values();
            hist.append(bytes);
            if let Some(c) = cms.as_mut() {
                c.insert(bytes)
            }
        }
        let mut res = analyze::AnalyzeIndexResp::new();
        res.set_hist(hist.into_proto());
        if let Some(c) = cms {
            res.set_cms(c.into_proto());
        }
        let dt = box_try!(res.write_to_bytes());
        Ok(dt)
    }
}


struct SampleBuilder {
    data: TableScanExecutor,
    cols: Vec<ColumnInfo>,
    // the number of columns need to be sampled. It equals to cols.len()
    // if cols[0] is not pk handle, or it should be cols.len() - 1.
    col_len: usize,
    max_bucket_size: usize,
    max_sample_size: usize,
    max_fm_sketch_size: usize,
    cm_sketch_depth: usize,
    cm_sketch_width: usize,
}

/// `SampleBuilder` is used to analyze columns. It collects sample from
/// the result set using Reservoir Sampling algorithm, estimates NDVs
/// using FM Sketch during the collecting process, and builds count-min sketch.
impl SampleBuilder {
    fn new(
        mut req: AnalyzeColumnsReq,
        snap: SnapshotStore,
        ranges: Vec<KeyRange>,
    ) -> Result<SampleBuilder> {
        let cols_info = req.take_columns_info();
        if cols_info.is_empty() {
            return Err(box_err!("empty columns_info"));
        }

        let mut col_len = cols_info.len();
        if cols_info[0].get_pk_handle() {
            col_len -= 1;
        }

        let mut meta = TableScan::new();
        meta.set_columns(cols_info);
        let table_scanner = TableScanExecutor::new(&meta, ranges, snap);
        Ok(SampleBuilder {
            data: table_scanner,
            cols: meta.take_columns().to_vec(),
            col_len: col_len,
            max_bucket_size: req.get_bucket_size() as usize,
            max_fm_sketch_size: req.get_sketch_size() as usize,
            max_sample_size: req.get_sample_size() as usize,
            cm_sketch_depth: req.get_cmsketch_depth() as usize,
            cm_sketch_width: req.get_cmsketch_width() as usize,
        })
    }

    // `collect_columns_stats` returns the sample collectors which contain total count,
    // null count, distinct values count and count-min sketch. And it also returns the statistic
    // builder for PK which contains the histogram.
    // See https://en.wikipedia.org/wiki/Reservoir_sampling
    fn collect_columns_stats(&mut self) -> Result<(Vec<SampleCollector>, Histogram)> {
        let mut pk_builder = Histogram::new(self.max_bucket_size);
        let mut collectors = vec![
            SampleCollector::new(
                self.max_sample_size,
                self.max_fm_sketch_size,
                self.cm_sketch_depth,
                self.cm_sketch_width
            );
            self.col_len
        ];
        while let Some(row) = self.data.next()? {
            let cols = row.get_binary_cols(&self.cols)?;
            let retrieve_len = cols.len();
            let mut cols_iter = cols.into_iter();
            if self.col_len != retrieve_len {
                if let Some(v) = cols_iter.next() {
                    pk_builder.append(&v);
                }
            }
            for (collector, val) in collectors.iter_mut().zip(cols_iter) {
                collector.collect(val);
            }
        }
        Ok((collectors, pk_builder))
    }
}

/// `SampleCollector` will collect Samples and calculate the count and ndv of an attribute.
#[derive(Clone)]
struct SampleCollector {
    samples: Vec<Vec<u8>>,
    null_count: u64,
    count: u64,
    max_sample_size: usize,
    fm_sketch: FMSketch,
    cm_sketch: Option<CMSketch>,
    rng: ThreadRng,
}

impl SampleCollector {
    fn new(
        max_sample_size: usize,
        max_fm_sketch_size: usize,
        cm_sketch_depth: usize,
        cm_sketch_width: usize,
    ) -> SampleCollector {
        SampleCollector {
            samples: Default::default(),
            null_count: 0,
            count: 0,
            max_sample_size,
            fm_sketch: FMSketch::new(max_fm_sketch_size),
            cm_sketch: CMSketch::new(cm_sketch_depth, cm_sketch_width),
            rng: thread_rng(),
        }
    }

    fn into_proto(self) -> analyze::SampleCollector {
        let mut s = analyze::SampleCollector::new();
        s.set_null_count(self.null_count as i64);
        s.set_count(self.count as i64);
<<<<<<< HEAD
        s.set_fm_sketch(self.sketch.into_proto());
=======
        s.set_fm_sketch(self.fm_sketch.into_proto());
>>>>>>> ecf81609
        s.set_samples(RepeatedField::from_vec(self.samples));
        if let Some(c) = self.cm_sketch {
            s.set_cm_sketch(c.into_proto())
        }
        s
    }

    pub fn collect(&mut self, data: Vec<u8>) {
        if data[0] == datum::NIL_FLAG {
            self.null_count += 1;
            return;
        }
        self.count += 1;
        self.fm_sketch.insert(&data);
        if let Some(c) = self.cm_sketch.as_mut() {
            c.insert(&data)
        }
        if self.samples.len() < self.max_sample_size {
            self.samples.push(data);
            return;
        }
        if self.rng.gen_range(0, self.count) < self.max_sample_size as u64 {
            let idx = self.rng.gen_range(0, self.max_sample_size);
            self.samples[idx] = data;
        }
    }
}

#[cfg(test)]
mod test {
    use coprocessor::codec::datum;
    use coprocessor::codec::datum::Datum;
    use super::*;

    #[test]
    fn test_sample_collector() {
        let max_sample_size = 3;
        let max_fm_sketch_size = 10;
        let cm_sketch_depth = 2;
        let cm_sketch_width = 16;
        let mut sample = SampleCollector::new(
            max_sample_size,
            max_fm_sketch_size,
            cm_sketch_depth,
            cm_sketch_width,
        );
        let cases = vec![Datum::I64(1), Datum::Null, Datum::I64(2), Datum::I64(5)];

        for data in cases {
            sample.collect(datum::encode_value(&[data]).unwrap());
        }
        assert_eq!(sample.samples.len(), max_sample_size);
        assert_eq!(sample.null_count, 1);
        assert_eq!(sample.count, 3);
        assert_eq!(sample.cm_sketch.unwrap().count(), 3)
    }
}<|MERGE_RESOLUTION|>--- conflicted
+++ resolved
@@ -253,11 +253,7 @@
         let mut s = analyze::SampleCollector::new();
         s.set_null_count(self.null_count as i64);
         s.set_count(self.count as i64);
-<<<<<<< HEAD
-        s.set_fm_sketch(self.sketch.into_proto());
-=======
         s.set_fm_sketch(self.fm_sketch.into_proto());
->>>>>>> ecf81609
         s.set_samples(RepeatedField::from_vec(self.samples));
         if let Some(c) = self.cm_sketch {
             s.set_cm_sketch(c.into_proto())
