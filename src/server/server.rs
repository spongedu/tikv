// Copyright 2016 PingCAP, Inc.
//
// Licensed under the Apache License, Version 2.0 (the "License");
// you may not use this file except in compliance with the License.
// You may obtain a copy of the License at
//
//     http://www.apache.org/licenses/LICENSE-2.0
//
// Unless required by applicable law or agreed to in writing, software
// distributed under the License is distributed on an "AS IS" BASIS,
// See the License for the specific language governing permissions and
// limitations under the License.

use std::collections::{HashMap, HashSet};
use std::option::Option;
use std::sync::atomic::{AtomicBool, Ordering};
use std::boxed::Box;
use std::net::SocketAddr;

use mio::{Token, Handler, EventLoop, EventLoopBuilder, EventSet, PollOpt};
use mio::tcp::{TcpListener, TcpStream};

use kvproto::raft_cmdpb::RaftCmdRequest;
use kvproto::msgpb::{MessageType, Message};
use super::{Msg, ConnData};
use super::conn::Conn;
use super::{Error, Result, OnResponse, Config};
use util::worker::{Stopped, Worker};
use util::transport::SendCh;
use storage::Storage;
use raftstore::store::SnapManager;
use super::kv::StoreHandler;
use super::coprocessor::{RequestTask, EndPointHost, EndPointTask};
use super::transport::RaftStoreRouter;
use super::resolve::StoreAddrResolver;
use super::snap::{Task as SnapTask, Runner as SnapHandler};
use raft::SnapshotStatus;
use util::sockopt::SocketOpt;
use super::metrics::*;

const SERVER_TOKEN: Token = Token(1);
const FIRST_CUSTOM_TOKEN: Token = Token(1024);
const DEFAULT_COPROCESSOR_BATCH: usize = 50;

pub fn create_event_loop<T, S>(config: &Config) -> Result<EventLoop<Server<T, S>>>
    where T: RaftStoreRouter,
          S: StoreAddrResolver
{
    let mut builder = EventLoopBuilder::new();
    builder.notify_capacity(config.notify_capacity);
    builder.messages_per_tick(config.messages_per_tick);
    let el = try!(builder.build());
    Ok(el)
}

pub fn bind(addr: &str) -> Result<TcpListener> {
    let laddr = try!(addr.parse());
    let listener = try!(TcpListener::bind(&laddr));
    Ok(listener)
}

pub struct Server<T: RaftStoreRouter + 'static, S: StoreAddrResolver> {
    listener: TcpListener,
    // We use HashMap instead of common use mio slab to avoid token reusing.
    // In our raft server, a client with token 1 sends a raft command, we will
    // propose this command, execute it then send the response to the client with
    // token 1. But before the response, the client connection is broken and another
    // new client connects, mio slab may reuse the token 1 for it. So the subsequent
    // response will be sent to the new client.
    // To avoid this, we use the HashMap instead and can guarantee the token id is
    // unique and can't be reused.
    conns: HashMap<Token, Conn>,
    conn_token_counter: usize,
    sendch: SendCh<Msg>,

    // store id -> Token
    // This is for communicating with other raft stores.
    store_tokens: HashMap<u64, Token>,
    store_resolving: HashSet<u64>,

    raft_router: T,

    store: StoreHandler<T>,
    end_point_worker: Worker<EndPointTask>,

    snap_mgr: SnapManager,
    snap_worker: Worker<SnapTask>,

    resolver: S,

    cfg: Config,
}

impl<T: RaftStoreRouter, S: StoreAddrResolver> Server<T, S> {
    // Create a server with already initialized engines.
    // Now some tests use 127.0.0.1:0 but we need real listening
    // address in Node before creating the Server, so we first
    // create the listener outer, get the real listening address for
    // Node and then pass it here.
    pub fn new(event_loop: &mut EventLoop<Self>,
               cfg: &Config,
               listener: TcpListener,
               storage: Storage<T>,
               raft_router: T,
               resolver: S,
               snap_mgr: SnapManager)
               -> Result<Server<T, S>> {
        try!(event_loop.register(&listener,
                                 SERVER_TOKEN,
                                 EventSet::readable(),
                                 PollOpt::edge()));

        let sendch = SendCh::new(event_loop.channel(), "raft-server");
        let store_handler = StoreHandler::new(storage);
        let end_point_worker = Worker::new("end-point-worker");
        let snap_worker = Worker::new("snap-handler");

        let svr = Server {
            listener: listener,
            sendch: sendch,
            conns: HashMap::new(),
            conn_token_counter: FIRST_CUSTOM_TOKEN.as_usize(),
            store_tokens: HashMap::new(),
            store_resolving: HashSet::new(),
            raft_router: raft_router,
            store: store_handler,
            end_point_worker: end_point_worker,
            snap_mgr: snap_mgr,
            snap_worker: snap_worker,
            resolver: resolver,
            cfg: cfg.clone(),
        };

        Ok(svr)
    }

    pub fn run(&mut self, event_loop: &mut EventLoop<Self>) -> Result<()> {
        let end_point = EndPointHost::new(self.store.engine(),
                                          self.end_point_worker.scheduler(),
                                          self.cfg.end_point_concurrency);
        box_try!(self.end_point_worker.start_batch(end_point, DEFAULT_COPROCESSOR_BATCH));

        let ch = self.get_sendch();
        let snap_runner = SnapHandler::new(self.snap_mgr.clone(), self.raft_router.clone(), ch);
        box_try!(self.snap_worker.start(snap_runner));

        info!("TiKV is ready to serve");

        try!(event_loop.run(self));
        Ok(())
    }

    pub fn get_sendch(&self) -> SendCh<Msg> {
        self.sendch.clone()
    }

    // Return listening address, this may only be used for outer test
    // to get the real address because we may use "127.0.0.1:0"
    // in test to avoid port conflict.
    pub fn listening_addr(&self) -> Result<SocketAddr> {
        let addr = try!(self.listener.local_addr());
        Ok(addr)
    }

    fn remove_conn(&mut self, event_loop: &mut EventLoop<Self>, token: Token) {
        let conn = self.conns.remove(&token);
        CONNECTION_GAUGE.set(self.conns.len() as f64);
        match conn {
            Some(mut conn) => {
                debug!("remove connection token {:?}", token);
                // if connected to remote store, remove this too.
                if let Some(store_id) = conn.store_id {
                    warn!("remove store connection for store {} with token {:?}",
                          store_id,
                          token);
                    self.store_tokens.remove(&store_id);
                }

                if let Err(e) = event_loop.deregister(&conn.sock) {
                    error!("deregister conn err {:?}", e);
                }

                conn.close();
            }
            None => {
                debug!("missing connection for token {}", token.as_usize());
            }
        }
    }

    fn add_new_conn(&mut self,
                    event_loop: &mut EventLoop<Self>,
                    sock: TcpStream,
                    store_id: Option<u64>)
                    -> Result<Token> {
        let new_token = Token(self.conn_token_counter);
        self.conn_token_counter += 1;

        // TODO: check conn max capacity.

        try!(sock.set_nodelay(true));
        try!(sock.set_send_buffer_size(self.cfg.send_buffer_size));
        try!(sock.set_recv_buffer_size(self.cfg.recv_buffer_size));

        try!(event_loop.register(&sock,
                                 new_token,
                                 EventSet::readable() | EventSet::hup(),
                                 PollOpt::edge()));

        let conn = Conn::new(sock, new_token, store_id, self.snap_worker.scheduler());
        self.conns.insert(new_token, conn);
        debug!("register conn {:?}", new_token);

        CONNECTION_GAUGE.set(self.conns.len() as f64);

        Ok(new_token)
    }

    fn on_conn_readable(&mut self, event_loop: &mut EventLoop<Self>, token: Token) -> Result<()> {
        let msgs = try!(match self.conns.get_mut(&token) {
            None => {
                debug!("missing conn for token {:?}", token);
                return Ok(());
            }
            Some(conn) => conn.on_readable(event_loop),
        });

        if msgs.is_empty() {
            // Read no message, no need to handle.
            return Ok(());
        }

        for msg in msgs {
            try!(self.on_conn_msg(token, msg))
        }

        Ok(())
    }

    fn on_conn_msg(&mut self, token: Token, data: ConnData) -> Result<()> {
        let msg_id = data.msg_id;
        let mut msg = data.msg;

        let msg_type = msg.get_msg_type();
        match msg_type {
            MessageType::Raft => {
                RECV_MSG_COUNTER.with_label_values(&["raft"]).inc();
                try!(self.raft_router.send_raft_msg(msg.take_raft()));
                Ok(())
            }
            MessageType::Cmd => {
                RECV_MSG_COUNTER.with_label_values(&["cmd"]).inc();
                self.on_raft_command(msg.take_cmd_req(), token, msg_id)
            }
            MessageType::KvReq => {
                RECV_MSG_COUNTER.with_label_values(&["kv"]).inc();
                let req = msg.take_kv_req();
                debug!("notify Request token[{:?}] msg_id[{}] type[{:?}]",
                       token,
                       msg_id,
                       req.get_field_type());
                let on_resp = self.make_response_cb(token, msg_id);
                self.store.on_request(req, on_resp)
            }
            MessageType::CopReq => {
                RECV_MSG_COUNTER.with_label_values(&["coprocessor"]).inc();
                let on_resp = self.make_response_cb(token, msg_id);
                let req = RequestTask::new(msg.take_cop_req(), on_resp);
                box_try!(self.end_point_worker.schedule(EndPointTask::Request(req)));
                Ok(())
            }
            _ => {
                RECV_MSG_COUNTER.with_label_values(&["invalid"]).inc();
                Err(box_err!("unsupported message {:?} for token {:?} with msg id {}",
                             msg_type,
                             token,
                             msg_id))
            }
        }
    }

    fn on_raft_command(&mut self, msg: RaftCmdRequest, token: Token, msg_id: u64) -> Result<()> {
        trace!("handle raft command {:?}", msg);
        let on_resp = self.make_response_cb(token, msg_id);
        let cb = box move |resp| {
            let mut resp_msg = Message::new();
            resp_msg.set_msg_type(MessageType::CmdResp);
            resp_msg.set_cmd_resp(resp);

            on_resp.call_box((resp_msg,));
        };

        try!(self.raft_router.send_command(msg, cb));

        Ok(())
    }

    fn on_readable(&mut self, event_loop: &mut EventLoop<Self>, token: Token) {
        match token {
            SERVER_TOKEN => {
                loop {
                    // For edge trigger, we must accept all connections until None.
                    let sock = match self.listener.accept() {
                        Err(e) => {
                            error!("accept error: {:?}", e);
                            return;
                        }
                        Ok(None) => {
                            debug!("no connection, accept later.");
                            return;
                        }
                        Ok(Some((sock, addr))) => {
                            debug!("accept conn {}", addr);
                            sock
                        }
                    };

                    if let Err(e) = self.add_new_conn(event_loop, sock, None) {
                        error!("register conn err {:?}", e);
                    }
                }
            }
            token => {
                if let Err(e) = self.on_conn_readable(event_loop, token) {
                    debug!("handle read conn for token {:?} err {:?}, remove", token, e);
                    self.remove_conn(event_loop, token);
                }
            }

        }
    }

    fn on_writable(&mut self, event_loop: &mut EventLoop<Self>, token: Token) {
        let res = match self.conns.get_mut(&token) {
            None => {
                debug!("missing conn for token {:?}", token);
                return;
            }
            Some(conn) => conn.on_writable(event_loop),
        };

        if let Err(e) = res {
            debug!("handle write conn err {:?}, remove", e);
            self.remove_conn(event_loop, token);
        }
    }

    fn write_data(&mut self, event_loop: &mut EventLoop<Self>, token: Token, data: ConnData) {
        let res = match self.conns.get_mut(&token) {
            None => {
                debug!("missing conn for token {:?}", token);
                return;
            }
            Some(conn) => conn.append_write_buf(event_loop, data),
        };

        if let Err(e) = res {
            debug!("handle write data err {:?}, remove", e);
            self.remove_conn(event_loop, token);
        }
    }

    fn try_connect(&mut self,
                   event_loop: &mut EventLoop<Self>,
                   sock_addr: SocketAddr,
                   store_id_opt: Option<u64>)
                   -> Result<Token> {
        let sock = try!(TcpStream::connect(&sock_addr));
        let token = try!(self.add_new_conn(event_loop, sock, store_id_opt));
        Ok(token)
    }

    fn connect_store(&mut self,
                     event_loop: &mut EventLoop<Self>,
                     store_id: u64,
                     sock_addr: SocketAddr)
                     -> Result<Token> {
        // We may already create the connection before.
        if let Some(token) = self.store_tokens.get(&store_id).cloned() {
            debug!("token already exists for store {}, reuse", store_id);
            return Ok(token);
        }

        let token = try!(self.try_connect(event_loop, sock_addr, Some(store_id)));
        self.store_tokens.insert(store_id, token);
        Ok(token)
    }

    fn resolve_store(&mut self, store_id: u64, data: ConnData) {
        let ch = self.sendch.clone();
        let cb = box move |r| {
            let sock_addr = match r {
                Ok(addr) => Ok(addr),
                Err(e) => Err(Error::from(e)),
            };
            if let Err(e) = ch.send(Msg::ResolveResult {
                store_id: store_id,
                sock_addr: sock_addr,
                data: data,
            }) {
                error!("send store sock msg err {:?}", e);
            }
        };
        if let Err(e) = self.resolver.resolve(store_id, cb) {
            error!("try to resolve err {:?}", e);
        }
    }

    fn report_unreachable(&self, data: ConnData) {
        if !data.msg.has_raft() {
            return;
        }

        let region_id = data.msg.get_raft().get_region_id();
        let to_peer_id = data.msg.get_raft().get_to_peer().get_id();

        if let Err(e) = self.raft_router.report_unreachable(region_id, to_peer_id) {
            error!("report peer {} unreachable for region {} failed {:?}",
                   to_peer_id,
                   region_id,
                   e);
        }
    }

    fn send_store(&mut self, event_loop: &mut EventLoop<Self>, store_id: u64, data: ConnData) {
        if data.is_snapshot() {
            RESOLVE_STORE_COUNTER.with_label_values(&["snap"]).inc();
            return self.resolve_store(store_id, data);
        }

        // check the corresponding token for store.
        if let Some(token) = self.store_tokens.get(&store_id).cloned() {
            return self.write_data(event_loop, token, data);
        }

        // No connection, try to resolve it.
        if self.store_resolving.contains(&store_id) {
            RESOLVE_STORE_COUNTER.with_label_values(&["resolving"]).inc();
            // If we are resolving the address, drop the message here.
            debug!("store {} address is being resolved, drop msg {}",
                   store_id,
                   data);
            self.report_unreachable(data);
            return;
        }

        debug!("begin to resolve store {} address", store_id);
        RESOLVE_STORE_COUNTER.with_label_values(&["store"]).inc();
        self.store_resolving.insert(store_id);
        self.resolve_store(store_id, data);
    }

    fn on_resolve_failed(&mut self, store_id: u64, sock_addr: Result<SocketAddr>, data: ConnData) {
        let e = sock_addr.unwrap_err();
        debug!("resolve store {} address failed {:?}", store_id, e);

        self.report_unreachable(data)
    }

    fn on_resolve_result(&mut self,
                         event_loop: &mut EventLoop<Self>,
                         store_id: u64,
                         sock_addr: Result<SocketAddr>,
                         data: ConnData) {
        if !data.is_snapshot() {
            // clear resolving.
            self.store_resolving.remove(&store_id);
        }

        if sock_addr.is_err() {
            RESOLVE_STORE_COUNTER.with_label_values(&["failed"]).inc();
            return self.on_resolve_failed(store_id, sock_addr, data);
        }

        RESOLVE_STORE_COUNTER.with_label_values(&["success"]).inc();
        let sock_addr = sock_addr.unwrap();
        info!("resolve store {} address ok, addr {}", store_id, sock_addr);

        if data.is_snapshot() {
            return self.send_snapshot_sock(sock_addr, data);
        }

        let token = match self.connect_store(event_loop, store_id, sock_addr) {
            Ok(token) => token,
            Err(e) => {
                self.report_unreachable(data);
                error!("connect store {} err {:?}", store_id, e);
                return;
            }
        };

        self.write_data(event_loop, token, data)
    }

    fn new_snapshot_reporter(&self, data: &ConnData) -> SnapshotReporter<T> {
        let region_id = data.msg.get_raft().get_region_id();
        let to_peer_id = data.msg.get_raft().get_to_peer().get_id();

        SnapshotReporter {
            router: self.raft_router.clone(),
            region_id: region_id,
            to_peer_id: to_peer_id,
            reported: AtomicBool::new(false),
        }
    }

    fn send_snapshot_sock(&mut self, sock_addr: SocketAddr, data: ConnData) {
        let rep = self.new_snapshot_reporter(&data);
        let cb = box move |res: Result<()>| {
            if let Err(_) = res {
                rep.report(SnapshotStatus::Failure);
            } else {
                rep.report(SnapshotStatus::Finish);
            }
        };
        if let Err(Stopped(SnapTask::SendTo { cb, .. })) = self.snap_worker
            .schedule(SnapTask::SendTo {
                addr: sock_addr,
                data: data,
                cb: cb,
            }) {
            error!("channel is closed, failed to schedule snapshot to {}",
                   sock_addr);
            cb(Err(box_err!("failed to schedule snapshot")));
        }
    }

    fn make_response_cb(&mut self, token: Token, msg_id: u64) -> OnResponse {
        let ch = self.sendch.clone();
        box move |res: Message| {
            let tp = res.get_msg_type();
            if let Err(e) = ch.send(Msg::WriteData {
                token: token,
                data: ConnData::new(msg_id, res),
            }) {
                error!("send {:?} resp failed with token {:?}, msg id {}, err {:?}",
                       tp,
                       token,
                       msg_id,
                       e);
            }
        }
    }
}

impl<T: RaftStoreRouter, S: StoreAddrResolver> Handler for Server<T, S> {
    type Timeout = Msg;
    type Message = Msg;

    fn ready(&mut self, event_loop: &mut EventLoop<Self>, token: Token, events: EventSet) {
        if events.is_error() {
            self.remove_conn(event_loop, token);
            return;
        }

        if events.is_readable() {
            self.on_readable(event_loop, token);
        }

        if events.is_writable() {
            self.on_writable(event_loop, token);
        }

        if events.is_hup() {
            self.remove_conn(event_loop, token);
        }
    }

    fn notify(&mut self, event_loop: &mut EventLoop<Self>, msg: Msg) {
        match msg {
            Msg::Quit => event_loop.shutdown(),
            Msg::WriteData { token, data } => self.write_data(event_loop, token, data),
            Msg::SendStore { store_id, data } => self.send_store(event_loop, store_id, data),
            Msg::ResolveResult { store_id, sock_addr, data } => {
                self.on_resolve_result(event_loop, store_id, sock_addr, data)
            }
            Msg::CloseConn { token } => self.remove_conn(event_loop, token),
        }
    }

    fn timeout(&mut self, _: &mut EventLoop<Self>, _: Msg) {
        // nothing to do now.
    }

    fn interrupted(&mut self, _: &mut EventLoop<Self>) {
        // To be able to be attached by gdb, we should not shutdown.
        // TODO: find a grace way to shutdown.
        // event_loop.shutdown();
    }

    fn tick(&mut self, el: &mut EventLoop<Self>) {
        // tick is called in the end of the loop, so if we notify to quit,
        // we will quit the server here.
        // TODO: handle quit server if event_loop is_running() returns false.
        if !el.is_running() {
            let end_point_handle = self.end_point_worker.stop();
            let snap_handle = self.snap_worker.stop();
            if let Err(e) = self.store.stop() {
                error!("failed to stop store: {:?}", e);
            }
            if let Some(Err(e)) = end_point_handle.map(|h| h.join()) {
                error!("failed to stop end point: {:?}", e);
            }
            if let Some(Err(e)) = snap_handle.map(|h| h.join()) {
                error!("failed to stop snap handler: {:?}", e);
            }
        }
    }
}

struct SnapshotReporter<T: RaftStoreRouter + 'static> {
    router: T,
    region_id: u64,
    to_peer_id: u64,

    reported: AtomicBool,
}

impl<T: RaftStoreRouter + 'static> SnapshotReporter<T> {
    pub fn report(&self, status: SnapshotStatus) {
        // return directly if already reported.
        if self.reported.compare_and_swap(false, true, Ordering::Relaxed) {
            return;
        }

        debug!("send snapshot to {} for {} {:?}",
               self.to_peer_id,
               self.region_id,
               status);


        if let Err(e) = self.router
            .report_snapshot(self.region_id, self.to_peer_id, status) {
            error!("report snapshot to peer {} with region {} err {:?}",
                   self.to_peer_id,
                   self.region_id,
                   e);
        }
    }
}

#[cfg(test)]
mod tests {
    use std::thread;
    use std::sync::Arc;
    use std::sync::mpsc::{self, Sender};
    use std::net::SocketAddr;
    use std::sync::atomic::{AtomicUsize, Ordering};

    use mio::tcp::TcpListener;

    use super::*;
    use super::super::{Msg, ConnData, Config};
    use super::super::transport::RaftStoreRouter;
    use super::super::resolve::{StoreAddrResolver, Callback as ResolveCallback};
    use pd::Result;
    use storage::Storage;
    use kvproto::msgpb::{Message, MessageType};
    use kvproto::raft_serverpb::RaftMessage;
    use raftstore::Result as RaftStoreResult;
    use raftstore::store::{self, Msg as StoreMsg};
    use raft::SnapshotStatus;

    struct MockResolver {
        addr: SocketAddr,
    }

    impl StoreAddrResolver for MockResolver {
        fn resolve(&self, _: u64, cb: ResolveCallback) -> Result<()> {
            cb.call_box((Ok(self.addr),));
            Ok(())
        }
    }

    #[derive(Clone)]
    struct TestRaftStoreRouter {
        tx: Sender<usize>,
        report_unreachable_count: Arc<AtomicUsize>,
    }

    impl TestRaftStoreRouter {
        fn new(tx: Sender<usize>) -> TestRaftStoreRouter {
            TestRaftStoreRouter {
                tx: tx,
                report_unreachable_count: Arc::new(AtomicUsize::new(0)),
            }
        }
    }

    impl RaftStoreRouter for TestRaftStoreRouter {
        fn send(&self, _: StoreMsg) -> RaftStoreResult<()> {
            self.tx.send(1).unwrap();
            Ok(())
        }

        fn try_send(&self, _: StoreMsg) -> RaftStoreResult<()> {
            self.tx.send(1).unwrap();
            Ok(())
        }

        fn report_snapshot(&self, _: u64, _: u64, _: SnapshotStatus) -> RaftStoreResult<()> {
            unimplemented!();
        }

        fn report_unreachable(&self, _: u64, _: u64) -> RaftStoreResult<()> {
            let count = self.report_unreachable_count.clone();
            count.fetch_add(1, Ordering::SeqCst);
            Ok(())
        }
    }

    #[test]
    fn test_peer_resolve() {
        let addr = "127.0.0.1:0".parse().unwrap();
        let listener = TcpListener::bind(&addr).unwrap();

        let resolver = MockResolver { addr: listener.local_addr().unwrap() };

        let cfg = Config::new();
        let mut event_loop = create_event_loop(&cfg).unwrap();
        let mut storage = Storage::new(&cfg.storage).unwrap();
<<<<<<< HEAD
        let (tx, rx) = mpsc::channel();
        let router = TestRaftStoreRouter { tx: tx };
        storage.start(&cfg.storage, router.clone()).unwrap();
=======
        storage.start(&cfg.storage).unwrap();

        let (tx, rx) = mpsc::channel();
        let router = TestRaftStoreRouter::new(tx);
        let report_unreachable_count = router.report_unreachable_count.clone();

>>>>>>> 7a87777b
        let mut server = Server::new(&mut event_loop,
                                     &cfg,
                                     listener,
                                     storage,
                                     router,
                                     resolver,
                                     store::new_snap_mgr("", None))
            .unwrap();

        for i in 0..10 {
            let mut msg = Message::new();
            if i % 2 == 1 {
                msg.set_raft(RaftMessage::new());
            }
            server.report_unreachable(ConnData::new(0, msg));
            assert_eq!(report_unreachable_count.load(Ordering::SeqCst), (i + 1) / 2);
        }

        let ch = server.get_sendch();
        let h = thread::spawn(move || {
            event_loop.run(&mut server).unwrap();
        });

        let mut msg = Message::new();
        msg.set_msg_type(MessageType::Raft);

        ch.try_send(Msg::SendStore {
                store_id: 1,
                data: ConnData::new(0, msg),
            })
            .unwrap();

        rx.recv().unwrap();

        ch.try_send(Msg::Quit).unwrap();
        h.join().unwrap();
    }
}<|MERGE_RESOLUTION|>--- conflicted
+++ resolved
@@ -719,18 +719,13 @@
         let cfg = Config::new();
         let mut event_loop = create_event_loop(&cfg).unwrap();
         let mut storage = Storage::new(&cfg.storage).unwrap();
-<<<<<<< HEAD
-        let (tx, rx) = mpsc::channel();
-        let router = TestRaftStoreRouter { tx: tx };
-        storage.start(&cfg.storage, router.clone()).unwrap();
-=======
-        storage.start(&cfg.storage).unwrap();
 
         let (tx, rx) = mpsc::channel();
         let router = TestRaftStoreRouter::new(tx);
         let report_unreachable_count = router.report_unreachable_count.clone();
 
->>>>>>> 7a87777b
+        storage.start(&cfg.storage, router.clone()).unwrap();
+
         let mut server = Server::new(&mut event_loop,
                                      &cfg,
                                      listener,
